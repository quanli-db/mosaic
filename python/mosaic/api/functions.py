import inspect
from typing import overload

from pyspark.sql import Column
from pyspark.sql.functions import col, _to_java_column as pyspark_to_java_column

from mosaic.config import config
from mosaic.utils.types import ColumnOrName, as_typed_col


#####################
# Spatial functions #
#####################


def st_area(geom: ColumnOrName) -> Column:
    """
    Compute the area of a geometry.

    Parameters
    ----------
    geom : Column
        The input geometry

    Returns
    -------
    Column (DoubleType)

    """
    return config.mosaic_context.invoke_function(
        "st_area", pyspark_to_java_column(geom)
    )


def st_length(geom: ColumnOrName) -> Column:
    """
    Compute the length of a geometry.

    Parameters
    ----------
    geom : Column
        The input geometry

    Returns
    -------
    Column (DoubleType)

    """
    return config.mosaic_context.invoke_function(
        "st_length", pyspark_to_java_column(geom)
    )


def st_perimeter(geom: ColumnOrName) -> Column:
    """
    Compute the perimeter length of a geometry.

    Parameters
    ----------
    geom : Column
        The input geometry

    Returns
    -------
    Column (DoubleType)

    """
    return config.mosaic_context.invoke_function(
        "st_perimeter", pyspark_to_java_column(geom)
    )


def st_convexhull(geom: ColumnOrName) -> Column:
    """
    Compute the convex hull of a geometry or multi-geometry object.

    Parameters
    ----------
    geom : Column
        The input geometry

    Returns
    -------
    Column
        A polygon

    """
    return config.mosaic_context.invoke_function(
        "st_convexhull", pyspark_to_java_column(geom)
    )


def st_dump(geom: ColumnOrName) -> Column:
    """
    Explodes a multi-geometry into one row per constituent geometry.

    Parameters
    ----------
    geom : Column
        The input multi-geometry

    Returns
    -------
    Column
        A geometry

    """
    return config.mosaic_context.invoke_function(
        "st_dump", pyspark_to_java_column(geom)
    )


def st_translate(geom: ColumnOrName, xd: ColumnOrName, yd: ColumnOrName) -> Column:
    """
    Translates `geom` to a new location using the distance parameters `xd` and `yd`

    Parameters
    ----------
    geom : Column
        The input geometry
    xd : Column (any numeric type)
        Offset in the x-direction
    yd : Column (any numeric type)
        Offset in the y-direction

    Returns
    -------
    Column
        The translated geometry.

    """
    return config.mosaic_context.invoke_function(
        "st_translate",
        pyspark_to_java_column(geom),
        pyspark_to_java_column(xd),
        pyspark_to_java_column(yd),
    )


def st_scale(geom: ColumnOrName, xd: ColumnOrName, yd: ColumnOrName) -> Column:
    """
    Scales `geom` using the scaling factors `xd` and `yd`

    Parameters
    ----------
    geom : Column
        The input geometry
    xd : Column (any numeric type)
        Scale factor in the x-direction
    yd : Column (any numeric type)
        Scale factor in the y-direction

    Returns
    -------
    Column
        The scaled geometry.

    """
    return config.mosaic_context.invoke_function(
        "st_scale",
        pyspark_to_java_column(geom),
        pyspark_to_java_column(xd),
        pyspark_to_java_column(yd),
    )


def st_rotate(geom: ColumnOrName, td: ColumnOrName) -> Column:
    """
    Rotates `geom` using the rotational factor `td`

    Parameters
    ----------
    geom : Column
        The input geometry
    td : Column (any numeric type)
        Rotation (in radians)

    Returns
    -------
    Column
        The rotated geometry.

    """
    return config.mosaic_context.invoke_function(
        "st_rotate", pyspark_to_java_column(geom), pyspark_to_java_column(td)
    )


def st_centroid2D(geom: ColumnOrName) -> Column:
    """
    Returns the x and y coordinates representing the centroid of `geom`.

    Parameters
    ----------
    geom : Column

    Returns
    -------
    Column (StructType[x: DoubleType, y: DoubleType])
        Coordinates of the centroid.

    """
    return config.mosaic_context.invoke_function(
        "st_centroid2D", pyspark_to_java_column(geom)
    )


def st_centroid3D(geom: ColumnOrName) -> Column:
    """
    Returns the x, y and z coordinates representing the centroid of the geometry `geom`.

    Parameters
    ----------
    geom : Column

    Returns
    -------
    Column (StructType[x: DoubleType, y: DoubleType, z: DoubleType])
        Coordinates of the centroid.

    """
    return config.mosaic_context.invoke_function(
        "st_centroid3D", pyspark_to_java_column(geom)
    )


def st_isvalid(geom: ColumnOrName) -> Column:
    """
    Returns true if the geometry `geom` is valid.

    Parameters
    ----------
    geom : Column

    Returns
    -------
    Column (BooleanType)

    Notes
    -----
    Validity assertions will be dependent on the chosen geometry API.
    The assertions used in the ESRI geometry API (the default) follow the definitions in
    the “Simple feature access - Part 1” document (OGC 06-103r4) for each geometry type.

    """
    return config.mosaic_context.invoke_function(
        "st_isvalid", pyspark_to_java_column(geom)
    )


def st_intersects(left_geom: ColumnOrName, right_geom: ColumnOrName) -> Column:
    """
    Returns true if the geometry `left_geom` intersects `right_geom`.

    Parameters
    ----------
    left_geom : Column
    right_geom : Column

    Returns
    -------
    Column (BooleanType)

    Notes
    -----
    Intersection logic will be dependent on the chosen geometry API (ESRI or JTS).

    """
    return config.mosaic_context.invoke_function(
        "st_intersects",
        pyspark_to_java_column(left_geom),
        pyspark_to_java_column(right_geom),
    )


def st_intersection(left_geom: ColumnOrName, right_geom: ColumnOrName) -> Column:
    """
    Returns the geometry result of the intersection between `left_geom` and `right_geom`.

    Parameters
    ----------
    left_geom : Column
    right_geom : Column

    Returns
    -------
    Column
        The intersection geometry.

    Notes
    -----
    The resulting geometry could give different results depending on the chosen
    geometry API (ESRI or JTS), especially for polygons that are invalid based on
    the choosen geometry API.

    """
    return config.mosaic_context.invoke_function(
        "st_intersection",
        pyspark_to_java_column(left_geom),
        pyspark_to_java_column(right_geom),
    )


def st_geometrytype(geom: ColumnOrName) -> Column:
    """
    Returns the type of the input geometry `geom` (“POINT”, “LINESTRING”, “POLYGON” etc.).

    Parameters
    ----------
    geom : Column

    Returns
    -------
    Column (StringType)

    """
    return config.mosaic_context.invoke_function(
        "st_geometrytype", pyspark_to_java_column(geom)
    )


def st_xmin(geom: ColumnOrName) -> Column:
    """
    Returns the smallest x coordinate in the input geometry `geom`.

    Parameters
    ----------
    geom : Column

    Returns
    -------
    Column (DoubleType)

    """
    return config.mosaic_context.invoke_function(
        "st_xmin", pyspark_to_java_column(geom)
    )


def st_xmax(geom: ColumnOrName) -> Column:
    """
    Returns the largest x coordinate in the input geometry `geom`.

    Parameters
    ----------
    geom : Column

    Returns
    -------
    Column (DoubleType)

    """
    return config.mosaic_context.invoke_function(
        "st_xmax", pyspark_to_java_column(geom)
    )


def st_ymin(geom: ColumnOrName) -> Column:
    """
    Returns the smallest y coordinate in the input geometry `geom`.

    Parameters
    ----------
    geom : Column

    Returns
    -------
    Column (DoubleType)

    """
    return config.mosaic_context.invoke_function(
        "st_ymin", pyspark_to_java_column(geom)
    )


def st_ymax(geom: ColumnOrName) -> Column:
    """
    Returns the largest y coordinate in the input geometry `geom`.

    Parameters
    ----------
    geom : Column

    Returns
    -------
    Column (DoubleType)

    """
    return config.mosaic_context.invoke_function(
        "st_ymax", pyspark_to_java_column(geom)
    )


def st_zmin(geom: ColumnOrName) -> Column:
    """
    Returns the smallest z coordinate in the input geometry `geom`.

    Parameters
    ----------
    geom : Column

    Returns
    -------
    Column (DoubleType)

    """
    return config.mosaic_context.invoke_function(
        "st_zmin", pyspark_to_java_column(geom)
    )


def st_zmax(geom: ColumnOrName) -> Column:
    """
    Returns the largest z coordinate in the input geometry `geom`.

    Parameters
    ----------
    geom : Column

    Returns
    -------
    Column (DoubleType)

    """
    return config.mosaic_context.invoke_function(
        "st_zmax", pyspark_to_java_column(geom)
    )


def flatten_polygons(geom: ColumnOrName) -> Column:
    """
    Explodes a multi-geometry into one row per constituent geometry.

    Parameters
    ----------
    geom : Column
        The input multi-geometry

    Returns
    -------
    Column
        A geometry

    """
    return config.mosaic_context.invoke_function(
        "flatten_polygons", pyspark_to_java_column(geom)
    )

def point_index_geom(geom: ColumnOrName, resolution: ColumnOrName) -> Column:
    """
    Returns the `resolution` grid index associated with the input geometry `geom`.

    Parameters
    ----------
    geom: Column (Geometry)
    resolution : Column (IntegerType)

    Returns
    -------
    Column (LongType)

    """
    return config.mosaic_context.invoke_function(
        "point_index_geom",
        pyspark_to_java_column(geom),
        pyspark_to_java_column(resolution),
    )


def point_index_lonlat(
    lon: ColumnOrName, lat: ColumnOrName, resolution: ColumnOrName
) -> Column:
    """
<<<<<<< HEAD
    Returns the `resolution` grid index associated with the input POINT(x, y).

    Parameters
    ----------
    point : Column (WKT/WKB)
=======
    Returns the `resolution` grid index associated with the input `lng` and `lat` coordinates.

    Parameters
    ----------
    lon : Column (DoubleType) Longitude
    lat : Column (DoubleType) Latitude
>>>>>>> 6067abd1
    resolution : Column (IntegerType)

    Returns
    -------
    Column (LongType)

    """
    return config.mosaic_context.invoke_function(
        "point_index_lonlat",
        pyspark_to_java_column(as_typed_col(lon, "double")),
        pyspark_to_java_column(as_typed_col(lat, "double")),
        pyspark_to_java_column(resolution),
    )


def index_geometry(index_id: ColumnOrName) -> Column:
    return config.mosaic_context.invoke_function(
        "index_geometry", pyspark_to_java_column(index_id)
    )


def polyfill(geom: ColumnOrName, resolution: ColumnOrName) -> Column:
    """
    Returns the set of grid indices covering the input geometry `geom` at resolution `resolution`.

    Parameters
    ----------
    geom : Column
    resolution : Column (IntegerType)

    Returns
    -------
    Column (ArrayType[LongType])

    """
    return config.mosaic_context.invoke_function(
        "polyfill",
        pyspark_to_java_column(geom),
        pyspark_to_java_column(resolution),
    )


def mosaic_explode(geom: ColumnOrName, resolution: ColumnOrName) -> Column:
    """
    Generates:
    - a set of core indices that are fully contained by `geom`; and
    - a set of border indices and sub-polygons that are partially contained by the input.

    Outputs a row per index.

    Parameters
    ----------
    geom : Column
    resolution : Column (IntegerType)

    Returns
    -------
    Column (StructType[is_core: BooleanType, h3: LongType, wkb: BinaryType])
        `wkb` in this struct represents a border chip geometry and is null for all 'core' chips.

    """
    return config.mosaic_context.invoke_function(
        "mosaic_explode",
        pyspark_to_java_column(geom),
        pyspark_to_java_column(resolution),
    )


def mosaicfill(geom: ColumnOrName, resolution: ColumnOrName) -> Column:
    """
    Generates:
    - a set of core indices that are fully contained by `geom`; and
    - a set of border indices and sub-polygons that are partially contained by the input.

    Outputs an array of chip structs for each input row.

    Parameters
    ----------
    geom : Column
    resolution : Column (IntegerType)

    Returns
    -------
    Column (ArrayType[StructType[is_core: BooleanType, h3: LongType, wkb: BinaryType]])
        `wkb` in this struct represents a border chip geometry and is null for all 'core' chips.

    """
    return config.mosaic_context.invoke_function(
        "mosaicfill",
        pyspark_to_java_column(geom),
        pyspark_to_java_column(resolution),
    )<|MERGE_RESOLUTION|>--- conflicted
+++ resolved
@@ -471,20 +471,12 @@
     lon: ColumnOrName, lat: ColumnOrName, resolution: ColumnOrName
 ) -> Column:
     """
-<<<<<<< HEAD
-    Returns the `resolution` grid index associated with the input POINT(x, y).
-
-    Parameters
-    ----------
-    point : Column (WKT/WKB)
-=======
     Returns the `resolution` grid index associated with the input `lng` and `lat` coordinates.
 
     Parameters
     ----------
     lon : Column (DoubleType) Longitude
     lat : Column (DoubleType) Latitude
->>>>>>> 6067abd1
     resolution : Column (IntegerType)
 
     Returns
