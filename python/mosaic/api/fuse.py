--- conflicted
+++ resolved
@@ -3,6 +3,7 @@
 import os
 import pkg_resources
 import requests
+import shutil
 
 __all__ = ["SetupMgr", "setup_fuse_install"]
 
@@ -25,7 +26,6 @@
 
 @dataclass
 class SetupMgr:
-<<<<<<< HEAD
     """
     Defaults mirror setup_gdal.
     """
@@ -33,11 +33,6 @@
     to_fuse_dir: str
     script_in_name: str = "mosaic-gdal-init.sh"
     script_out_name: str = "mosaic-gdal-init.sh"
-=======
-    to_fuse_dir: str
-    script_in_name: str = 'mosaic-gdal-init.sh'
-    script_out_name: str = 'mosaic-fuse-init.sh'
->>>>>>> eef2dd2b
     with_mosaic_pip: bool = False
     with_gdal: bool = True
     with_ubuntugis: bool = False
@@ -56,13 +51,11 @@
         #   will be used in downloading resources
         #   may be used in pip install
         mosaic_version = get_install_mosaic_version()
-<<<<<<< HEAD
         github_version = mosaic_version  # <- valid or None
         if self.override_mosaic_version is not None and set(
             self.override_mosaic_version
         ) <= set("=0123456789."):
             github_version = self.override_mosaic_version.replace("=", "")
-=======
         github_version = mosaic_version # <- valid or None
         pip_str = ''
         release_version = None
@@ -73,29 +66,17 @@
         ):
             github_version = 'main'
         elif (
-                self.override_mosaic_version is not None and 
+                self.override_mosaic_version is not None and
                 set(self.override_mosaic_version).issubset(set('=0123456789.'))
         ):
-            github_version = self.override_mosaic_version.replace('=','') 
->>>>>>> eef2dd2b
+            github_version = self.override_mosaic_version.replace('=','')
         elif mosaic_version is None:
             github_version = "main"
 
-<<<<<<< HEAD
-        # TODOS AFTER PR MERGED:
-        # [1] CHANGE URL TO ACTUAL MOSAIC (not 'mjohns-databricks'):
-        #     'https://raw.githubusercontent.com/databrickslabs/mosaic'
-        # [2] USE f'{GITHUB_CONTENT_URL_BASE}/{github_version}' (not 'gdal-jammy-1')
-        GITHUB_CONTENT_URL_BASE = (
-            "https://raw.githubusercontent.com/mjohns-databricks/mosaic"
-        )
-        GITHUB_CONTENT_TAG_URL = f"{GITHUB_CONTENT_URL_BASE}/gdal-jammy-1"
-=======
-        GITHUB_CONTENT_URL_BASE = 'https://raw.githubusercontent.com/databrickslabs/mosaic'
-        GITHUB_CONTENT_TAG_URL = f'{GITHUB_CONTENT_URL_BASE}/v_{github_version}'
-        if github_version == 'main':
-            GITHUB_CONTENT_TAG_URL = f'{GITHUB_CONTENT_URL_BASE}/main'
->>>>>>> eef2dd2b
+        GITHUB_CONTENT_URL_BASE = "https://raw.githubusercontent.com/databrickslabs/mosaic"
+        GITHUB_CONTENT_TAG_URL = f"{GITHUB_CONTENT_URL_BASE}/v_{github_version}"
+        if github_version == "main":
+            GITHUB_CONTENT_TAG_URL = f"{GITHUB_CONTENT_URL_BASE}/main"
 
         # - generate fuse dir path
         os.makedirs(self.to_fuse_dir, exist_ok=True)
@@ -104,21 +85,6 @@
         script_out_path = f"{self.to_fuse_dir}/{self.script_out_name}"
         if with_script:
             # - start with the unconfigured script
-<<<<<<< HEAD
-            script_url = f"{GITHUB_CONTENT_TAG_URL}/scripts/{self.script_in_name}"
-            script = requests.get(script_url, allow_redirects=True).text
-
-            # - tokens used in script
-            SCRIPT_FUSE_DIR_TOKEN = "FUSE_DIR='__FUSE_DIR__'"  # <- ' added
-            SCRIPT_GITHUB_VERSION_TOKEN = "GITHUB_VERSION=__GITHUB_VERSION__"
-            SCRIPT_MOSAIC_PIP_VERSION_TOKEN = (
-                "MOSAIC_PIP_VERSION='__MOSAIC_PIP_VERSION__'"  # <- ' added
-            )
-            SCRIPT_WITH_MOSAIC_TOKEN = "WITH_MOSAIC=0"
-            SCRIPT_WITH_GDAL_TOKEN = "WITH_GDAL=0"
-            SCRIPT_WITH_UBUNTUGIS_TOKEN = "WITH_UBUNTUGIS=0"
-            SCRIPT_WITH_FUSE_SO_TOKEN = "WITH_FUSE_SO=0"
-=======
             script_url = f'{GITHUB_CONTENT_TAG_URL}/scripts/{self.script_in_name}'
             script = None
             with requests.Session() as s:
@@ -132,7 +98,6 @@
             SCRIPT_WITH_GDAL_TOKEN = 'WITH_GDAL=0'
             SCRIPT_WITH_UBUNTUGIS_TOKEN ='WITH_UBUNTUGIS=0' 
             SCRIPT_WITH_FUSE_SO_TOKEN = 'WITH_FUSE_SO=0'
->>>>>>> eef2dd2b
 
             # - set the github version in the script
             #   this will be used to download so files
@@ -148,9 +113,7 @@
                 SCRIPT_FUSE_DIR_TOKEN,
                 SCRIPT_FUSE_DIR_TOKEN.replace("__FUSE_DIR__", self.to_fuse_dir),
             )
-
-            script = script.replace("apt-add-repository", "apt-add-repository -y")
-
+    
             # - are we configuring for mosaic pip?
             if self.with_mosaic_pip:
                 script = script.replace(
@@ -178,13 +141,6 @@
                 )
 
             # - set the mosaic version for pip
-<<<<<<< HEAD
-            pip_str = ""
-            if self.override_mosaic_version is not None:
-                pip_str = f"=={self.override_mosaic_version}"
-                if any(c in self.override_mosaic_version for c in ["=", "<", "<"]):
-                    pip_str = self.override_mosaic_version
-=======
             if (
                 self.override_mosaic_version is not None and
                 not self.override_mosaic_version == 'main'
@@ -194,18 +150,12 @@
                     pip_str = f"""{self.override_mosaic_version.replace("'","").replace('"','')}"""
                 else:
                     pip_str = f"=={self.override_mosaic_version}"
->>>>>>> eef2dd2b
             elif mosaic_version is not None:
                 pip_str = f"=={mosaic_version}"
             script = script.replace(
                 SCRIPT_MOSAIC_PIP_VERSION_TOKEN,
                 SCRIPT_MOSAIC_PIP_VERSION_TOKEN.replace(
-<<<<<<< HEAD
-                    "__MOSAIC_PIP_VERSION__", pip_str
-                ),
-=======
                     "__MOSAIC_PIP_VERSION__", pip_str)
->>>>>>> eef2dd2b
             )
 
             # - write the configured init script
@@ -215,13 +165,9 @@
         # --- end of script config ---
 
         with_resources = self.jar_copy or self.jni_so_copy
-<<<<<<< HEAD
+        resource_statuses = {}
         if with_resources:
-=======
-        resource_statuses = {}
-        if with_resources:   
             CHUNK_SIZE = 1024 * 1024 * 64 # 64MB
->>>>>>> eef2dd2b
             # - handle jar copy
             if self.jar_copy:
                 # url and version details
@@ -229,35 +175,36 @@
                     "https://github.com/databrickslabs/mosaic/releases"
                 )
                 resource_version = github_version
-<<<<<<< HEAD
-                if github_version is None:
-                    latest = str(
-                        requests.get(
-                            f"{GITHUB_RELEASE_URL_BASE}/latest", allow_redirects=True
-                        ).content
+                if github_version == 'main':
+                    latest = None
+                    with requests.Session() as s:
+                        latest = str(s.get(f'{GITHUB_RELEASE_URL_BASE}/latest', allow_redirects=True).content)
+                    resource_version = latest.split("/tag/v_")[1].split('"')[0]
+                # download jar
+                jar_filename = f'mosaic-{resource_version}-jar-with-dependencies.jar'
+                jar_path = f'{self.to_fuse_dir}/{jar_filename}'
+                with requests.Session() as s:
+                    r = s.get(
+                        f'{GITHUB_RELEASE_URL_BASE}/download/v_{resource_version}/{jar_filename}',
+                        stream=True
                     )
-                    resource_version = latest.split("/tag/v_")[1].split('"')[0]
-
-                # download jar
-                jar_filename = f"mosaic-{resource_version}-jar-with-dependencies.jar"
-                jar_url = f"{GITHUB_RELEASE_URL_BASE}/download/v_{resource_version}/{jar_filename}"
-                jar_request = requests.get(jar_url, allow_redirects=True, stream=True)
-                with open(f"{self.to_fuse_dir}/{jar_filename}", "wb") as jar_file:
-                    shutil.copyfileobj(jar_request.raw, jar_file)
-
+                    with open(jar_path, 'wb') as f:
+                        for ch in r.iter_content(chunk_size=CHUNK_SIZE):
+                            f.write(ch)
+                    resource_statuses[jar_filename] = r.status_code
             # - handle so copy
             if self.jni_so_copy:
-                for so_filename in [
-                    "libgdalalljni.so",
-                    "libgdalalljni.so.30",
-                    "libgdalalljni.so.30.0.3",
-                ]:
-                    so_url = (
-                        f"{GITHUB_CONTENT_TAG_URL}/resources/gdal/jammy/{so_filename}"
-                    )
-                    so_request = requests.get(so_url, allow_redirects=True, stream=True)
-                    with open(f"{self.to_fuse_dir}/{so_filename}", "wb") as so_file:
-                        shutil.copyfileobj(so_request.raw, so_file)
+                with requests.Session() as s:
+                    for so_filename in ['libgdalalljni.so', 'libgdalalljni.so.30', 'libgdalalljni.so.30.0.3']:
+                        so_path = f'{self.to_fuse_dir}/{so_filename}'
+                        r = s.get(
+                            f'{GITHUB_CONTENT_TAG_URL}/resources/gdal/jammy/{so_filename}',
+                            stream=True
+                        )
+                        with open(so_path, 'wb') as f:
+                            for ch in r.iter_content(chunk_size=CHUNK_SIZE):
+                                f.write(ch)
+                        resource_statuses[so_filename] = r.status_code
 
         # - echo status
         print(f"::: Install setup complete :::")
@@ -267,44 +214,6 @@
         print(
             f"            'override_mosaic_version'? {self.override_mosaic_version}, 'jar_copy'? {self.jar_copy}, 'jni_so_copy'? {self.jni_so_copy}"
         )
-=======
-                if github_version == 'main':
-                    latest = None
-                    with requests.Session() as s:
-                        latest = str(s.get(f'{GITHUB_RELEASE_URL_BASE}/latest', allow_redirects=True).content)
-                    resource_version = latest.split("/tag/v_")[1].split('"')[0]
-                # download jar    
-                jar_filename = f'mosaic-{resource_version}-jar-with-dependencies.jar'
-                jar_path = f'{self.to_fuse_dir}/{jar_filename}'
-                with requests.Session() as s:
-                    r = s.get(
-                        f'{GITHUB_RELEASE_URL_BASE}/download/v_{resource_version}/{jar_filename}', 
-                        stream=True
-                    ) 
-                    with open(jar_path, 'wb') as f:    
-                        for ch in r.iter_content(chunk_size=CHUNK_SIZE):                             
-                            f.write(ch)
-                    resource_statuses[jar_filename] = r.status_code
-            # - handle so copy    
-            if self.jni_so_copy:
-                with requests.Session() as s:
-                    for so_filename in ['libgdalalljni.so', 'libgdalalljni.so.30', 'libgdalalljni.so.30.0.3']:
-                        so_path = f'{self.to_fuse_dir}/{so_filename}'
-                        r = s.get(
-                            f'{GITHUB_CONTENT_TAG_URL}/resources/gdal/jammy/{so_filename}', 
-                            stream=True
-                        )
-                        with open(so_path, 'wb') as f: 
-                            for ch in r.iter_content(chunk_size=CHUNK_SIZE):                             
-                                f.write(ch)
-                        resource_statuses[so_filename] = r.status_code
-        
-        # - echo status
-        print(f"::: Install setup complete :::")
-        print(f"- Settings: 'with_mosaic_pip'? {self.with_mosaic_pip}, 'with_gdal'? {self.with_gdal}, 'with_ubuntugis'? {self.with_ubuntugis}")
-        print(f"            'jar_copy'? {self.jar_copy}, 'jni_so_copy'? {self.jni_so_copy}, 'override_mosaic_version'? {self.override_mosaic_version}")
-        print(f"- Derived:  'mosaic_version'? {mosaic_version}, 'github_version'? {github_version}, 'release_version'? {release_version}, 'pip_str'? {pip_str}")
->>>>>>> eef2dd2b
         print(f"- Fuse Dir: '{self.to_fuse_dir}'")
         if with_script:
             print(
@@ -316,9 +225,18 @@
                 f"               more at https://docs.databricks.com/en/init-scripts/cluster-scoped.html"
             )
         if with_resources:
-<<<<<<< HEAD
-            print(f"- Resource(s): copied")
+          print(f"- Resource(s): copied")
+          print(resource_statuses)
         print("\n")
+
+        if (
+            not any(resource_statuses) or
+            all(value == 200 for value in resource_statuses.values())
+        ):
+            return True
+        else:
+            return False
+
 
 
 def setup_fuse_install(
@@ -331,25 +249,6 @@
     jar_copy: bool = True,
     jni_so_copy: bool = True,
 ) -> None:
-=======
-          print(f"- Resource(s): copied")
-          print(resource_statuses)
-        print("\n")
-
-        if (
-            not any(resource_statuses) or
-            all(value == 200 for value in resource_statuses.values())
-        ):
-            return True
-        else:
-            return False
-    
-def setup_fuse_install(
-    to_fuse_dir: str, with_mosaic_pip: bool, with_gdal: bool, 
-    with_ubuntugis: bool = False, script_out_name: str = 'mosaic-fuse-init.sh', 
-    override_mosaic_version: str = None, jar_copy: bool = True, jni_so_copy: bool = True
-) -> bool:
->>>>>>> eef2dd2b
     """
     [1] Copies Mosaic "fat" JAR (with dependencies) into `to_fuse_dir`
         - by default, version will match the current mosaic version executing the command,
