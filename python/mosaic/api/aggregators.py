from pyspark.sql import Column
from pyspark.sql.functions import _to_java_column as pyspark_to_java_column

from mosaic.config import config
from mosaic.utils.types import ColumnOrName

#######################
# Spatial aggregators #
#######################

__all__ = [
    "st_union_agg",
    "grid_cell_union_agg",
    "grid_cell_intersection_agg",
    "rst_merge_agg",
    "rst_combineavg_agg",
    "rst_derivedband_agg",
    "st_intersection_agg",
    "st_intersects_agg",
]


def st_intersection_agg(leftIndex: ColumnOrName, rightIndex: ColumnOrName) -> Column:
    """
    Computes the intersection of all `leftIndex` : `rightIndex` pairs
    and unions these to produce a single geometry.

    Parameters
    ----------
    leftIndex : Column
        The index field of the left-hand geometry
    rightIndex : Column
        The index field of the right-hand geometry

    Returns
    -------
    Column
        The aggregated intersection geometry.

    """
    return config.mosaic_context.invoke_function(
        "st_intersection_agg",
        pyspark_to_java_column(leftIndex),
        pyspark_to_java_column(rightIndex),
    )


def st_intersects_agg(leftIndex: ColumnOrName, rightIndex: ColumnOrName) -> Column:
    """
    Tests if any `leftIndex` : `rightIndex` pairs intersect.

    Parameters
    ----------
    leftIndex : Column
        The index field of the left-hand geometry
    rightIndex : Column
        The index field of the right-hand geometry

    Returns
    -------
    Column (BooleanType)

    """
    return config.mosaic_context.invoke_function(
        "st_intersects_agg",
        pyspark_to_java_column(leftIndex),
        pyspark_to_java_column(rightIndex),
    )


def st_union_agg(geom: ColumnOrName) -> Column:
    """
    Returns the point set union of the aggregated geometries.

    Parameters
    ----------
    geom: Column

    Returns
    -------
    Column
        The union geometry.
    """
    return config.mosaic_context.invoke_function(
        "st_union_agg", pyspark_to_java_column(geom)
    )


def grid_cell_intersection_agg(chips: ColumnOrName) -> Column:
    """
    Returns the chip representing the aggregated intersection of chips on some grid cell.

    Parameters
    ----------
    chips: Column

    Returns
    -------
    Column
        The intersection chip.
    """
    return config.mosaic_context.invoke_function(
        "grid_cell_intersection_agg", pyspark_to_java_column(chips)
    )


def grid_cell_union_agg(chips: ColumnOrName) -> Column:
    """
    Returns the chip representing the aggregated union of chips on some grid cell.

    Parameters
    ----------
    chips: Column

    Returns
    -------
    Column
        The union chip.
    """
    return config.mosaic_context.invoke_function(
        "grid_cell_union_agg", pyspark_to_java_column(chips)
    )


def rst_merge_agg(raster_tile: ColumnOrName) -> Column:
    """
    Merges (unions) the aggregated raster tiles into a single tile.
    Returns the raster tile representing the aggregated union of rasters on some grid cell.

    Parameters
    ----------
    raster_tile : Column (RasterTileType)
        Aggregate Raster tile column to merge.

    Returns
    -------
     Column (RasterTileType)
        Raster tile struct of the union raster.
    """
    return config.mosaic_context.invoke_function(
        "rst_merge_agg", pyspark_to_java_column(raster_tile)
    )


def rst_combineavg_agg(raster_tile: ColumnOrName) -> Column:
    """
    Returns the raster tile representing the aggregated average of rasters.

    Parameters
    ----------
    raster_tile : Column (RasterTileType)
        Aggregate raster tile col to combine.

    Returns
    -------
    Column (RasterTileType)
        The combined raster tile.
    """
    return config.mosaic_context.invoke_function(
        "rst_combineavg_agg", pyspark_to_java_column(raster_tile)
    )


<<<<<<< HEAD
def rst_derivedband_agg(
    raster: ColumnOrName, pythonFunc: ColumnOrName, funcName: ColumnOrName
) -> Column:
=======
def rst_derivedband_agg(raster_tile: ColumnOrName, python_func: ColumnOrName, func_name: ColumnOrName) -> Column:
>>>>>>> eef2dd2b
    """
    Returns the raster tile representing the aggregation of rasters using provided python function.

    Parameters
    ----------
    raster_tile : Column (RasterTileType)
        Aggregate raster tile col to derive from.
    python_func : Column (StringType)
        The python function to apply to the bands.
    func_name : Column (StringType)
        The name of the function.

    Returns
    -------
    Column (RasterTileType)
        Creates a new band by applying the given python function to the input rasters.
        The result is a raster tile.

    """
    return config.mosaic_context.invoke_function(
<<<<<<< HEAD
        "rst_derivedband_agg",
        pyspark_to_java_column(raster),
        pyspark_to_java_column(pythonFunc),
        pyspark_to_java_column(funcName),
=======
        "rst_derivedband_agg", pyspark_to_java_column(raster_tile), pyspark_to_java_column(python_func), pyspark_to_java_column(func_name)
>>>>>>> eef2dd2b
    )<|MERGE_RESOLUTION|>--- conflicted
+++ resolved
@@ -45,7 +45,9 @@
     )
 
 
-def st_intersects_agg(leftIndex: ColumnOrName, rightIndex: ColumnOrName) -> Column:
+def st_intersects_agg(
+    leftIndex: ColumnOrName, rightIndex: ColumnOrName
+) -> Column:
     """
     Tests if any `leftIndex` : `rightIndex` pairs intersect.
 
@@ -68,6 +70,29 @@
     )
 
 
+def st_intersects_agg(leftIndex: ColumnOrName, rightIndex: ColumnOrName) -> Column:
+    """
+    Tests if any `leftIndex` : `rightIndex` pairs intersect.
+
+    Parameters
+    ----------
+    leftIndex : Column
+        The index field of the left-hand geometry
+    rightIndex : Column
+        The index field of the right-hand geometry
+
+    Returns
+    -------
+    Column (BooleanType)
+
+    """
+    return config.mosaic_context.invoke_function(
+        "st_intersects_agg",
+        pyspark_to_java_column(leftIndex),
+        pyspark_to_java_column(rightIndex),
+    )
+
+
 def st_union_agg(geom: ColumnOrName) -> Column:
     """
     Returns the point set union of the aggregated geometries.
@@ -161,13 +186,7 @@
     )
 
 
-<<<<<<< HEAD
-def rst_derivedband_agg(
-    raster: ColumnOrName, pythonFunc: ColumnOrName, funcName: ColumnOrName
-) -> Column:
-=======
 def rst_derivedband_agg(raster_tile: ColumnOrName, python_func: ColumnOrName, func_name: ColumnOrName) -> Column:
->>>>>>> eef2dd2b
     """
     Returns the raster tile representing the aggregation of rasters using provided python function.
 
@@ -188,12 +207,8 @@
 
     """
     return config.mosaic_context.invoke_function(
-<<<<<<< HEAD
         "rst_derivedband_agg",
-        pyspark_to_java_column(raster),
-        pyspark_to_java_column(pythonFunc),
-        pyspark_to_java_column(funcName),
-=======
-        "rst_derivedband_agg", pyspark_to_java_column(raster_tile), pyspark_to_java_column(python_func), pyspark_to_java_column(func_name)
->>>>>>> eef2dd2b
+        pyspark_to_java_column(raster_tile),
+        pyspark_to_java_column(python_func),
+        pyspark_to_java_column(func_name),
     )