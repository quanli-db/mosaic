--- conflicted
+++ resolved
@@ -1,170 +1,127 @@
+import re
+
 import h3
-import re
 from IPython.core.magic import Magics, cell_magic, magics_class
 from keplergl import KeplerGl
+from pyspark.sql import DataFrame
 from pyspark.sql.functions import col, conv, lower
+from pyspark.sql.utils import AnalysisException, ParseException
 
+from mosaic.api.accessors import st_astext
+from mosaic.api.functions import st_centroid2D
 from mosaic.config import config
-<<<<<<< HEAD
-from mosaic.functions import st_astext, st_centroid2D
-=======
-from mosaic.api.functions import st_centroid2D
-from mosaic.api.accessors import st_astext
->>>>>>> 9d48455e
 from mosaic.resources import mosaic_logo_b64str
 from mosaic.utils.kepler_config import mosaic_kepler_config
 
 
 @magics_class
 class MosaicKepler(Magics):
-    def displayKepler(self, map_instance, height, width):
-        decoded =  map_instance._repr_html_().decode("utf-8").replace(
-            ".height||400", f".height||{height}"
-        ).replace(
-            ".width||400", f".width||{width}"
+    @staticmethod
+    def displayKepler(map_instance, height, width):
+        decoded = (
+            map_instance._repr_html_()
+            .decode("utf-8")
+            .replace(".height||400", f".height||{height}")
+            .replace(".width||400", f".width||{width}")
         )
         ga_script_redacted = re.sub(
-            r'\<script\>\(function\(i,s,o,g,r,a,m\).*?GoogleAnalyticsObject.*?(\<\/script\>)',
+            r"\<script\>\(function\(i,s,o,g,r,a,m\).*?GoogleAnalyticsObject.*?(\<\/script\>)",
             "",
             decoded,
-            flags=re.DOTALL
+            flags=re.DOTALL,
         )
         async_script_redacted = re.sub(
-            r's\.a\.createElement\(\"script\",\{async.*?\}\),',
+            r"s\.a\.createElement\(\"script\",\{async.*?\}\),",
             "",
             ga_script_redacted,
-            flags=re.DOTALL
+            flags=re.DOTALL,
         )
-        config.notebook_utils.displayHTML(async_script_redacted)
+        config.display_handler.display_html(async_script_redacted)
 
-    def get_spark_df(self, table_name):
+    @staticmethod
+    def get_spark_df(table_name):
         try:
-<<<<<<< HEAD
-          data = spark.read.table(table_name) #if spark dataframe
-        except:
-          try:
-            eval_df = eval(table_name) #if pandas dataframe
-            if 'pyspark.sql.dataframe.DataFrame' in str(type(eval_df)):
-              data = eval_df
-            else:
-              data = spark.createDataFrame(eval_df)
-          except:
-            raise Exception(f"Table name doesnt reference invalid.")
-=======
-            data = spark.read.table(table_name) #if spark dataframe
-        except:
+            data = config.mosaic_spark.read.table(table_name)  # if spark dataframe
+        except (AnalysisException, ParseException):
             try:
-                eval_df = eval(table_name) #if pandas dataframe
-                if 'pyspark.sql.dataframe.DataFrame' in str(type(eval_df)):
+                eval_df = eval(table_name)  # if pandas dataframe
+                if isinstance(eval_df, DataFrame):
                     data = eval_df
                 else:
-                    data = spark.createDataFrame(eval_df)
-            except:
-                raise Exception(f"Table name doesnt reference invalid.")
->>>>>>> 9d48455e
+                    data = config.mosaic_spark.createDataFrame(eval_df)
+            except (NameError, TypeError):
+                raise Exception(f"Table name reference invalid.")
         return data
 
-    def set_centroid(self, pandasData, feature_type, feature_name):
+    @staticmethod
+    def set_centroid(pandas_data, feature_type, feature_name):
         if feature_type == "h3":
-<<<<<<< HEAD
-          centroid = h3.h3_to_geo(pandasData[feature_name][0])
-          mosaic_kepler_config["config"]["mapState"]["latitude"] = centroid[0] # set to centroid of a geom
-          mosaic_kepler_config["config"]["mapState"]["longitude"] = centroid[1] # se to centrodi of a geom
+            centroid = h3.h3_to_geo(pandas_data[feature_name][0])
+            # set to centroid of a geom
+            mosaic_kepler_config["config"]["mapState"]["latitude"] = centroid[0]
+            mosaic_kepler_config["config"]["mapState"]["longitude"] = centroid[1]
         elif feature_type == "geometry":
-          tmp_sdf = spark.createDataFrame(pandasData.iloc[:1])
-          centroid = tmp_sdf.select(st_centroid2D(F.col(feature_name))).limit(1).collect()[0][0]
-          mosaic_kepler_config["config"]["mapState"]["latitude"] = centroid[1] # set to centroid of a geom
-          mosaic_kepler_config["config"]["mapState"]["longitude"] = centroid[0] # se to centrodi of a geom
-=======
-            centroid = h3.h3_to_geo(pandasData[feature_name][0])
-            mosaic_kepler_config["config"]["mapState"]["latitude"] = centroid[0] # set to centroid of a geom
-            mosaic_kepler_config["config"]["mapState"]["longitude"] = centroid[1] # se to centrodi of a geom
-        elif feature_type == "geometry":
-            tmp_sdf = spark.createDataFrame(pandasData.iloc[:1])
-            centroid = tmp_sdf.select(api.st_centroid2D(F.col(feature_name))).limit(1).collect()[0][0]
-            mosaic_kepler_config["config"]["mapState"]["latitude"] = centroid[1] # set to centroid of a geom
-            mosaic_kepler_config["config"]["mapState"]["longitude"] = centroid[0] # se to centrodi of a geom
->>>>>>> 9d48455e
+            tmp_sdf = config.mosaic_spark.createDataFrame(pandas_data.iloc[:1])
+            centroid = (
+                tmp_sdf.select(st_centroid2D(col(feature_name)))
+                .limit(1)
+                .collect()[0][0]
+            )
+            # set to centroid of a geom
+            mosaic_kepler_config["config"]["mapState"]["latitude"] = centroid[1]
+            mosaic_kepler_config["config"]["mapState"]["longitude"] = centroid[0]
 
     @cell_magic
     def mosaic_kepler(self, *args):
-        "Replace current line with new output"
-
-<<<<<<< HEAD
-            inputs = [i for i in " ".join(list(args)).replace("\n", " ").replace("\"", "").split(" ") if len(i) > 0]
-
-            if len(inputs) != 3 and len(inputs) != 4:
-              raise Exception("Mosaic Kepler magic requires table name, feature column and feature type all to be provided. Limit is optional (default 1000).")
-=======
-        inputs = [i for i in " ".join(list(args)).replace("\n", " ").replace("\"", "").split(" ") if len(i) > 0]
+        """Replace current line with new output"""
+        inputs = [
+            i
+            for i in " ".join(list(args)).replace("\n", " ").replace('"', "").split(" ")
+            if len(i) > 0
+        ]
 
         if len(inputs) != 3 and len(inputs) != 4:
-          raise Exception("Mosaic Kepler magic requires table name, feature column and feature type all to be provided. Limit is optional (default 1000).")
->>>>>>> 9d48455e
-
-            table_name = inputs[0]
-            feature_name = inputs[1]
-            feature_type = inputs[2]
-            limitCtn = 1000
-            if len(inputs) == 4:
-              limitCtn = int(inputs[3])
-
-<<<<<<< HEAD
-            data = self.get_spark_df(table_name)
-            feature_col_dt = [dt for dt in data.dtypes if dt[0] == feature_name][0]
-
-            if feature_type == "h3":
-              if feature_col_dt[1] == "bigint":
-                data = data.withColumn(feature_name, F.lower(F.conv(F.col(feature_name), 10, 16)))
-            elif feature_type == "geometry":
-              data = data.withColumn(feature_name, st_astext(F.col(feature_name)))
-            else:
-              raise Exception(f"Usupported geometry type: {feature_type}.")
-
-
-            allowed_schema = [field.name for field in data.schema.fields if field.dataType.typeName() in ["string", "long", "integer", "double"]]
-            data = data.select(*allowed_schema)
-            toRender = data.limit(limitCtn).cache()
-            pandasData = toRender.limit(limitCtn).toPandas()
-
-            self.set_centroid(pandasData, feature_type, feature_name)
-
-            m1 = KeplerGl(config=mosaic_kepler_config)
-            m1.add_data(data=pandasData, name = table_name)
-
-            logo_html = (
-                f"<img src='data:image/png;base64, {mosaic_logo_b64str}' height='20px'>"
+            raise Exception(
+                "Mosaic Kepler magic requires table name, feature column and feature type all to be provided. "
+                + "Limit is optional (default 1000)."
             )
 
-            displayHTML(logo_html)
-            self.displayKepler(m1, 800, 1200)
-=======
+        table_name = inputs[0]
+        feature_name = inputs[1]
+        feature_type = inputs[2]
+        limit_ctn = 1000
+        if len(inputs) == 4:
+            limit_ctn = int(inputs[3])
         data = self.get_spark_df(table_name)
         feature_col_dt = [dt for dt in data.dtypes if dt[0] == feature_name][0]
 
         if feature_type == "h3":
             if feature_col_dt[1] == "bigint":
-                data = data.withColumn(feature_name, F.lower(F.conv(F.col(feature_name), 10, 16)))
+                data = data.withColumn(
+                    feature_name, lower(conv(col(feature_name), 10, 16))
+                )
         elif feature_type == "geometry":
-            data = data.withColumn(feature_name, api.st_astext(F.col(feature_name)))
+            data = data.withColumn(feature_name, st_astext(col(feature_name)))
         else:
-            raise Exception(f"Usupported geometry type: {feature_type}.")
+            raise Exception(f"Unsupported geometry type: {feature_type}.")
 
+        allowed_schema = [
+            field.name
+            for field in data.schema.fields
+            if field.dataType.typeName() in ["string", "long", "integer", "double"]
+        ]
+        data = data.select(*allowed_schema)
+        to_render = data.limit(limit_ctn).cache()
+        pandas_data = to_render.limit(limit_ctn).toPandas()
 
-        allowed_schema = [field.name for field in data.schema.fields if field.dataType.typeName() in ["string", "long", "integer", "double"]]
-        data = data.select(*allowed_schema)
-        toRender = data.limit(limitCtn).cache()
-        pandasData = toRender.limit(limitCtn).toPandas()
-
-        self.set_centroid(pandasData, feature_type, feature_name)
+        self.set_centroid(pandas_data, feature_type, feature_name)
 
         m1 = KeplerGl(config=mosaic_kepler_config)
-        m1.add_data(data=pandasData, name = table_name)
+        m1.add_data(data=pandas_data, name=table_name)
 
         logo_html = (
             f"<img src='data:image/png;base64, {mosaic_logo_b64str}' height='20px'>"
         )
 
-        displayHTML(logo_html)
-        self.displayKepler(m1, 800, 1200)
->>>>>>> 9d48455e
+        config.display_handler.display_html(logo_html)
+        self.displayKepler(m1, 800, 1200)