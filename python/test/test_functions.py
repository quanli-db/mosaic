--- conflicted
+++ resolved
@@ -65,11 +65,9 @@
             .withColumn("polyfill", api.polyfill("wkt", lit(1)))
             .withColumn("mosaic_explode", api.mosaic_explode("wkt", lit(1)))
             .withColumn("mosaicfill", api.mosaicfill("wkt", lit(1)))
-<<<<<<< HEAD
             .withColumn("mosaic_explode_no_core_chips", api.mosaic_explode("wkt", lit(1), False))
             .withColumn("mosaicfill_no_core_chips", api.mosaicfill("wkt", lit(1), False))
             .withColumn("mosaicfill_no_core_chips_bool", api.mosaicfill("wkt", lit(1), lit(False)))
-=======
             .withColumn(
                 "geom_with_srid", api.st_setsrid(api.st_geomfromwkt("wkt"), lit(4326))
             )
@@ -77,7 +75,6 @@
             .withColumn(
                 "transformed_geom", api.st_transform("geom_with_srid", lit(3857))
             )
->>>>>>> 33fe969e
         )
 
         self.assertEqual(result.count(), 1)