--- conflicted
+++ resolved
@@ -216,7 +216,6 @@
         h3.geoToH3(geo.lat, geo.lng, h3.h3GetResolution(id))
     }
 
-<<<<<<< HEAD
     override def indexToCenter(index: Long): Coordinates = {
         val geo = h3.h3ToGeo(index)
         Coordinates(geo.lat, geo.lng)
@@ -225,8 +224,6 @@
     override def indexToBoundary(index: Long): Seq[Coordinates] = {
         h3.h3ToGeoBoundary(index).asScala.map(p => Coordinates(p.lat, p.lng))
     }
-=======
     override def distance(cellId: Long, cellId2: Long): Long = h3.h3Distance(cellId, cellId2).toLong
->>>>>>> 2e232792
 
 }