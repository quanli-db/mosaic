package com.databricks.labs.mosaic.datasource.multiread

import com.databricks.labs.mosaic.functions.MosaicContext
import com.databricks.labs.mosaic.{MOSAIC_RASTER_READ_STRATEGY, MOSAIC_RASTER_RE_TILE_ON_READ}
import org.apache.spark.sql._
import org.apache.spark.sql.functions._

/*
 * A Mosaic DataFrame Reader that provides a unified interface to read GDAL raster data
 * formats. It uses the binaryFile reader to list the raster files. It then resolves the
 * subdatasets if configured to read subdatasets. It then retiles the raster if configured
 * to retile the raster. It converts the raster to a grid using the configured
 * combiner. The grid is then returned as a DataFrame. Finally, the grid is interpolated
 * using the configured interpolation k ring size.
 * @param sparkSession
 *  The Spark Session to use for reading. This is required to create the DataFrame.
 */
class RasterAsGridReader(sparkSession: SparkSession) extends MosaicDataFrameReader(sparkSession) {

    private val mc = MosaicContext.context()
    import mc.functions._

    def getNPartitions(config: Map[String, String]): Int = {
        val shufflePartitions = sparkSession.conf.get("spark.sql.shuffle.partitions")
        val nPartitions = config.getOrElse("nPartitions", shufflePartitions).toInt
        nPartitions
    }

    private def workerNCores = {
        sparkSession.sparkContext.range(0, 1).map(_ => java.lang.Runtime.getRuntime.availableProcessors).collect.head
    }

    private def nWorkers = sparkSession.sparkContext.getExecutorMemoryStatus.size

    override def load(path: String): DataFrame = load(Seq(path): _*)

    override def load(paths: String*): DataFrame = {

        val config = getConfig
        val resolution = config("resolution").toInt
        val nPartitions = getNPartitions(config)

        val tileSizeInMB = config("sizeInMB").toInt

        val nCores = nWorkers * workerNCores
        val stageCoefficient = math.ceil(math.log(nCores) / math.log(4))

        val firstStageSize = (tileSizeInMB * math.pow(4, stageCoefficient)).toInt

        val pathsDf = sparkSession.read
            .format("gdal")
            .option("extensions", config("extensions"))
            .option(MOSAIC_RASTER_READ_STRATEGY, MOSAIC_RASTER_RE_TILE_ON_READ)
            .option("vsizip", config("vsizip"))
            .option("sizeInMB", firstStageSize)
            .options(extraOptions)
            .load(paths: _*)
            .repartition(nPartitions)

        val retiledDf = retileRaster(pathsDf, config)

<<<<<<< HEAD
        val convertToFormat = if (config("convertToFormat").isEmpty) {
            col("tile.metadata").getItem("driver") // which should be a noop
        } else {
            lit(config("convertToFormat"))
        }
=======
>>>>>>> 27fd3ecc
        val rasterToGridCombiner = getRasterToGridFunc(config("combiner"))

        val loadedDf = retiledDf
            .withColumn("tile", rst_asformat(col("tile"), convertToFormat))
            .withColumn(
              "tile",
              rst_tessellate(col("tile"), lit(resolution))
            )
            .repartition(nPartitions)
            .groupBy("tile.index_id")
            .agg(rst_combineavg_agg(col("tile")).alias("tile"))
            .withColumn(
              "grid_measures",
              rasterToGridCombiner(col("tile"))
            )
            .select(
              "grid_measures",
              "tile"
            )
            .select(
              posexplode(col("grid_measures")).as(Seq("band_id", "measure")),
              col("tile").getField("index_id").alias("cell_id")
            )
            .repartition(nPartitions)
            .select(
              col("band_id"),
              col("cell_id"),
              col("measure")
            )

        kRingResample(loadedDf, config)

    }

    /**
      * Retile the raster if configured to do so. Retiling requires "retile" to
      * be set to true in the configuration map. It also requires "tileSize" to
      * be set to the desired tile size.
      * @param rasterDf
      *   The DataFrame containing the rasters.
      * @param config
      *   The configuration map.
      * @return
      *   The raster to grid function.
      */
    private def retileRaster(rasterDf: DataFrame, config: Map[String, String]) = {
        val retile = config("retile").toBoolean
        val tileSize = config.getOrElse("tileSize", "-1").toInt
        val memSize = config.getOrElse("sizeInMB", "-1").toInt
        val nPartitions = getNPartitions(config)

        if (retile) {
            if (memSize > 0) {
                rasterDf
                    .withColumn("tile", rst_subdivide(col("tile"), lit(memSize)))
                    .repartition(nPartitions)
            } else if (tileSize > 0) {
                rasterDf
                    .withColumn("tile", rst_retile(col("tile"), lit(tileSize), lit(tileSize)))
                    .repartition(nPartitions)
            } else {
                rasterDf
            }
        } else {
            rasterDf
        }
    }

    /**
      * Resolve the subdatasets if configured to do so. Resolving subdatasets
      * requires "readSubdataset" to be set to true in the configuration map. It
      * also requires "subdatasetNumber" to be set to the desired subdataset
      * number. If "subdatasetName" is set, it will be used instead of
      * "subdatasetNumber".
      * @param pathsDf
      *   The DataFrame containing the paths.
      * @param config
      *   The configuration map.
      * @return
      *   The DataFrame containing the resolved subdatasets or the orginal paths
      *   if not configured to resolve subdatasets.
      */
    private def resolveRaster(pathsDf: DataFrame, config: Map[String, String]) = {
        val readSubdataset = config("readSubdataset").toBoolean
        val subdatasetName = config("subdatasetName")

        if (readSubdataset) {
            pathsDf
                .withColumn("subdatasets", rst_subdatasets(col("tile")))
                .withColumn("tile", rst_getsubdataset(col("tile"), lit(subdatasetName)))
        } else {
            pathsDf.select(col("tile"))
        }
    }

    /**
      * Interpolate the grid using the k ring size if configured to do so.
      * Interpolation requires "kRingInterpolate" to be set to the desired k
      * ring size in the configuration map. If "kRingInterpolate" is set to a
      * value greater than 0, the grid will be interpolated using the k ring
      * size. Otherwise, the grid will be returned as is. The interpolation is
      * done using the inverse distance weighted sum of the k ring cells.
      * @param rasterDf
      *   The DataFrame containing the grid.
      * @param config
      *   The configuration map.
      * @return
      *   The DataFrame containing the interpolated grid.
      */
    private def kRingResample(rasterDf: DataFrame, config: Map[String, String]) = {
        val k = config("kRingInterpolate").toInt
        val nPartitions = getNPartitions(config)

        def weighted_sum(measureCol: String, weightCol: String) = {
            sum(col(measureCol) * col(weightCol)) / sum(col(weightCol))
        }.alias(measureCol)

        if (k > 0) {
            rasterDf
                .withColumn("origin_cell_id", col("cell_id"))
                .withColumn("cell_id", explode(grid_cellkring(col("origin_cell_id"), k)))
                .repartition(nPartitions)
                .withColumn("weight", lit(k + 1) - grid_distance(col("origin_cell_id"), col("cell_id")))
                .groupBy("band_id", "cell_id")
                .agg(weighted_sum("measure", "weight"))
        } else {
            rasterDf
        }
    }

    /**
      * Get the raster to grid function based on the combiner.
      * @param combiner
      *   The combiner to use.
      * @return
      *   The raster to grid function.
      */
    private def getRasterToGridFunc(combiner: String): Column => Column = {
        combiner match {
            case "mean"    => rst_avg
            case "min"     => rst_min
            case "max"     => rst_max
            case "median"  => rst_median
            case "count"   => rst_pixelcount
            case "average" => rst_avg
            case "avg"     => rst_avg
            case _         => throw new Error("Combiner not supported")
        }
    }

    /**
      * Get the configuration map.
      * @return
      *   The configuration map.
      */
    private def getConfig: Map[String, String] = {
        Map(
          "extensions" -> this.extraOptions.getOrElse("extensions", "*"),
          "readSubdataset" -> this.extraOptions.getOrElse("readSubdataset", "false"),
          "vsizip" -> this.extraOptions.getOrElse("vsizip", "false"),
          "subdatasetNumber" -> this.extraOptions.getOrElse("subdatasetNumber", "0"),
          "subdatasetName" -> this.extraOptions.getOrElse("subdatasetName", ""),
          "resolution" -> this.extraOptions.getOrElse("resolution", "0"),
          "combiner" -> this.extraOptions.getOrElse("combiner", "mean"),
          "retile" -> this.extraOptions.getOrElse("retile", "false"),
          "tileSize" -> this.extraOptions.getOrElse("tileSize", "-1"),
          "sizeInMB" -> this.extraOptions.getOrElse("sizeInMB", "-1"),
          "kRingInterpolate" -> this.extraOptions.getOrElse("kRingInterpolate", "0"),
          "convertToFormat" -> this.extraOptions.getOrElse("convertToFormat", "")
        )
    }

}<|MERGE_RESOLUTION|>--- conflicted
+++ resolved
@@ -59,14 +59,12 @@
 
         val retiledDf = retileRaster(pathsDf, config)
 
-<<<<<<< HEAD
         val convertToFormat = if (config("convertToFormat").isEmpty) {
             col("tile.metadata").getItem("driver") // which should be a noop
         } else {
             lit(config("convertToFormat"))
         }
-=======
->>>>>>> 27fd3ecc
+      
         val rasterToGridCombiner = getRasterToGridFunc(config("combiner"))
 
         val loadedDf = retiledDf
