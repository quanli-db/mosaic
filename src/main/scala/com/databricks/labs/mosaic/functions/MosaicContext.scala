package com.databricks.labs.mosaic.functions

import com.databricks.labs.mosaic.{DATABRICKS_SQL_FUNCTIONS_MODULE, GDAL, H3, SPARK_DATABRICKS_GEO_H3_ENABLED}
import com.databricks.labs.mosaic.core.crs.CRSBoundsProvider
import com.databricks.labs.mosaic.core.geometry.api.GeometryAPI
import com.databricks.labs.mosaic.core.index.IndexSystem
<<<<<<< HEAD
import com.databricks.labs.mosaic.core.raster.api.RasterAPI
=======
import com.databricks.labs.mosaic.core.types.ChipType
>>>>>>> 1caf56fb
import com.databricks.labs.mosaic.expressions.constructors._
import com.databricks.labs.mosaic.expressions.format._
import com.databricks.labs.mosaic.expressions.geometry._
import com.databricks.labs.mosaic.expressions.util.TrySql
import com.databricks.labs.mosaic.expressions.index._
import com.databricks.labs.mosaic.expressions.raster._
import org.apache.spark.internal.Logging
import org.apache.spark.sql.{Column, SparkSession}
import org.apache.spark.sql.catalyst.FunctionIdentifier
import org.apache.spark.sql.catalyst.expressions.{Expression, Literal}
import org.apache.spark.sql.functions._
import org.apache.spark.sql.catalyst.analysis.FunctionRegistry
import org.apache.spark.sql.types.{LongType, StringType}

import scala.reflect.runtime.universe

//noinspection DuplicatedCode
class MosaicContext(indexSystem: IndexSystem, geometryAPI: GeometryAPI, rasterAPI: RasterAPI) extends Serializable with Logging {

    import org.apache.spark.sql.adapters.{Column => ColumnAdapter}

    val crsBoundsProvider: CRSBoundsProvider = CRSBoundsProvider(geometryAPI)

    val mirror: universe.Mirror = universe.runtimeMirror(getClass.getClassLoader)

    def setCellIdDataType(dataType: String): Unit = if (dataType == "string") {
        indexSystem.setCellIdDataType(StringType)
    } else if (dataType == "long") {
        indexSystem.setCellIdDataType(LongType)
    } else {
        throw new Error(s"Unsupported data type: $dataType")
    }

    def registerProductH3(registry: FunctionRegistry, dbName: Option[String]): Unit = {
        aliasFunction(registry, "grid_longlatascellid", dbName, "h3_longlatash3", None)
        aliasFunction(registry, "grid_polyfill", dbName, "h3_polyfillash3", None)
        aliasFunction(registry, "grid_boundaryaswkb", dbName, "h3_boundaryaswkb", None)
    }

    def aliasFunction(
        registry: FunctionRegistry,
        alias: String,
        aliasDbName: Option[String],
        functionName: String,
        functionDbName: Option[String]
    ): Unit = {
        registry.registerFunction(
          FunctionIdentifier(alias, aliasDbName),
          registry.lookupFunction(FunctionIdentifier(functionName, functionDbName)).get,
          registry.lookupFunctionBuilder(FunctionIdentifier(functionName, functionDbName)).get
        )
    }

    def register(): Unit = {
        val spark = SparkSession.builder().getOrCreate()
        register(spark)
    }

    def register(database: String): Unit = {
        val spark = SparkSession.builder().getOrCreate()
        spark.sql(s"create database if not exists $database")
        register(spark, Some(database))
    }

    /**
      * Registers required parsers for SQL for Mosaic functionality.
      *
      * @param spark
      *   SparkSession to which the parsers are registered to.
      * @param database
      *   A database to which functions are added to. By default none is passed
      *   resulting in functions being registered in default database.
      */
    // noinspection ZeroIndexToHead
    // scalastyle:off line.size.limit
    def register(
        spark: SparkSession,
        database: Option[String] = None
    ): Unit = {
        val registry = spark.sessionState.functionRegistry

        /** IndexSystem and GeometryAPI Agnostic methods */
        registry.registerFunction(
          FunctionIdentifier("as_hex", database),
          AsHex.registryExpressionInfo(database),
          (exprs: Seq[Expression]) => AsHex(exprs(0))
        )
        registry.registerFunction(
          FunctionIdentifier("as_json", database),
          AsJSON.registryExpressionInfo(database),
          (exprs: Seq[Expression]) => AsJSON(exprs(0))
        )
        registry.registerFunction(
          FunctionIdentifier("st_point", database),
          ST_Point.registryExpressionInfo(database),
          (exprs: Seq[Expression]) => ST_Point(exprs(0), exprs(1))
        )
        registry.registerFunction(
          FunctionIdentifier("st_makeline", database),
          ST_MakeLine.registryExpressionInfo(database),
          (exprs: Seq[Expression]) => ST_MakeLine(exprs(0), geometryAPI.name)
        )
        registry.registerFunction(
          FunctionIdentifier("st_polygon", database),
          ST_MakePolygon.registryExpressionInfo(database),
          (exprs: Seq[Expression]) =>
              exprs match {
                  case e if e.length == 1 => ST_MakePolygon(e.head, array().expr)
                  case e if e.length == 2 => ST_MakePolygon(e.head, e.last)
                  case _                  => throw new Error("Wrong number of arguments.")
              }
        )

        /** GeometryAPI Specific */
        registry.registerFunction(
          FunctionIdentifier("flatten_polygons", database),
          FlattenPolygons.registryExpressionInfo(database),
          (exprs: Seq[Expression]) => FlattenPolygons(exprs(0), geometryAPI.name)
        )
        registry.registerFunction(
          FunctionIdentifier("st_xmax", database),
          ST_MinMaxXYZ.registryExpressionInfo(database, "st_xmax"),
          (exprs: Seq[Expression]) => ST_MinMaxXYZ(exprs(0), geometryAPI.name, "X", "MAX")
        )
        registry.registerFunction(
          FunctionIdentifier("st_xmin", database),
          ST_MinMaxXYZ.registryExpressionInfo(database, "st_xmin"),
          (exprs: Seq[Expression]) => ST_MinMaxXYZ(exprs(0), geometryAPI.name, "X", "MIN")
        )
        registry.registerFunction(
          FunctionIdentifier("st_ymax", database),
          ST_MinMaxXYZ.registryExpressionInfo(database, "st_ymax"),
          (exprs: Seq[Expression]) => ST_MinMaxXYZ(exprs(0), geometryAPI.name, "Y", "MAX")
        )
        registry.registerFunction(
          FunctionIdentifier("st_ymin", database),
          ST_MinMaxXYZ.registryExpressionInfo(database, "st_ymin"),
          (exprs: Seq[Expression]) => ST_MinMaxXYZ(exprs(0), geometryAPI.name, "Y", "MIN")
        )
        registry.registerFunction(
          FunctionIdentifier("st_zmax", database),
          ST_MinMaxXYZ.registryExpressionInfo(database, "st_zmax"),
          (exprs: Seq[Expression]) => ST_MinMaxXYZ(exprs(0), geometryAPI.name, "Z", "MAX")
        )
        registry.registerFunction(
          FunctionIdentifier("st_zmin", database),
          ST_MinMaxXYZ.registryExpressionInfo(database, "st_zmin"),
          (exprs: Seq[Expression]) => ST_MinMaxXYZ(exprs(0), geometryAPI.name, "Z", "MIN")
        )
        registry.registerFunction(
          FunctionIdentifier("st_isvalid", database),
          ST_IsValid.registryExpressionInfo(database),
          (exprs: Seq[Expression]) => ST_IsValid(exprs(0), geometryAPI.name)
        )
        registry.registerFunction(
          FunctionIdentifier("st_geometrytype", database),
          ST_GeometryType.registryExpressionInfo(database),
          (exprs: Seq[Expression]) => ST_GeometryType(exprs(0), geometryAPI.name)
        )
        registry.registerFunction(
          FunctionIdentifier("st_area", database),
          ST_Area.registryExpressionInfo(database),
          (exprs: Seq[Expression]) => ST_Area(exprs(0), geometryAPI.name)
        )
        registry.registerFunction(
          FunctionIdentifier("st_centroid2D", database),
          ST_Centroid.registryExpressionInfo(database, "st_centroid2D"),
          (exprs: Seq[Expression]) => ST_Centroid(exprs(0), geometryAPI.name)
        )
        registry.registerFunction(
          FunctionIdentifier("st_centroid3D", database),
          ST_Centroid.registryExpressionInfo(database, "st_centroid3D"),
          (exprs: Seq[Expression]) => ST_Centroid(exprs(0), geometryAPI.name, 3)
        )
        registry.registerFunction(
          FunctionIdentifier("st_geomfromwkt", database),
          ConvertTo.registryExpressionInfo(database, "st_geomfromwkt"),
          (exprs: Seq[Expression]) => ConvertTo(exprs(0), "coords", geometryAPI.name, Some("st_geomfromwkt"))
        )
        registry.registerFunction(
          FunctionIdentifier("st_geomfromwkb", database),
          ConvertTo.registryExpressionInfo(database, "st_geomfromwkb"),
          (exprs: Seq[Expression]) => ConvertTo(exprs(0), "coords", geometryAPI.name, Some("st_geomfromwkb"))
        )
        registry.registerFunction(
          FunctionIdentifier("st_geomfromgeojson", database),
          ConvertTo.registryExpressionInfo(database, "st_geomfromgeojson"),
          (exprs: Seq[Expression]) => ConvertTo(AsJSON(exprs(0)), "coords", geometryAPI.name, Some("st_geomfromgeojson"))
        )
        registry.registerFunction(
          FunctionIdentifier("convert_to_hex", database),
          ConvertTo.registryExpressionInfo(database, "convert_to_hex"),
          (exprs: Seq[Expression]) => ConvertTo(exprs(0), "hex", geometryAPI.name, Some("convert_to_hex"))
        )
        registry.registerFunction(
          FunctionIdentifier("convert_to_wkt", database),
          ConvertTo.registryExpressionInfo(database, "convert_to_wkt"),
          (exprs: Seq[Expression]) => ConvertTo(exprs(0), "wkt", geometryAPI.name, Some("convert_to_wkt"))
        )
        registry.registerFunction(
          FunctionIdentifier("convert_to_wkb", database),
          ConvertTo.registryExpressionInfo(database, "convert_to_wkb"),
          (exprs: Seq[Expression]) => ConvertTo(exprs(0), "wkb", geometryAPI.name, Some("convert_to_wkb"))
        )
        registry.registerFunction(
          FunctionIdentifier("convert_to_coords", database),
          ConvertTo.registryExpressionInfo(database, "convert_to_coords"),
          (exprs: Seq[Expression]) => ConvertTo(exprs(0), "coords", geometryAPI.name, Some("convert_to_coords"))
        )
        registry.registerFunction(
          FunctionIdentifier("convert_to_geojson", database),
          ConvertTo.registryExpressionInfo(database, "convert_to_geojson"),
          (exprs: Seq[Expression]) => ConvertTo(exprs(0), "geojson", geometryAPI.name, Some("convert_to_geojson"))
        )
        registry.registerFunction(
          FunctionIdentifier("st_aswkt", database),
          ConvertTo.registryExpressionInfo(database, "st_aswkt"),
          (exprs: Seq[Expression]) => ConvertTo(exprs(0), "wkt", geometryAPI.name, Some("st_aswkt"))
        )
        registry.registerFunction(
          FunctionIdentifier("st_astext", database),
          ConvertTo.registryExpressionInfo(database, "st_astext"),
          (exprs: Seq[Expression]) => ConvertTo(exprs(0), "wkt", geometryAPI.name, Some("st_astext"))
        )
        registry.registerFunction(
          FunctionIdentifier("st_aswkb", database),
          ConvertTo.registryExpressionInfo(database, "st_aswkb"),
          (exprs: Seq[Expression]) => ConvertTo(exprs(0), "wkb", geometryAPI.name, Some("st_aswkb"))
        )
        registry.registerFunction(
          FunctionIdentifier("st_asbinary", database),
          ConvertTo.registryExpressionInfo(database, "st_asbinary"),
          (exprs: Seq[Expression]) => ConvertTo(exprs(0), "wkb", geometryAPI.name, Some("st_asbinary"))
        )
        registry.registerFunction(
          FunctionIdentifier("st_asgeojson", database),
          ConvertTo.registryExpressionInfo(database, "st_asgeojson"),
          (exprs: Seq[Expression]) => ConvertTo(exprs(0), "geojson", geometryAPI.name, Some("st_asgeojson"))
        )
        registry.registerFunction(
          FunctionIdentifier("st_length", database),
          ST_Length.registryExpressionInfo(database, "st_length"),
          (exprs: Seq[Expression]) => ST_Length(exprs(0), geometryAPI.name)
        )
        registry.registerFunction(
          FunctionIdentifier("st_perimeter", database),
          ST_Length.registryExpressionInfo(database, "st_perimeter"),
          (exprs: Seq[Expression]) => ST_Length(exprs(0), geometryAPI.name)
        )
        registry.registerFunction(
          FunctionIdentifier("st_distance", database),
          ST_Distance.registryExpressionInfo(database),
          (exprs: Seq[Expression]) => ST_Distance(exprs(0), exprs(1), geometryAPI.name)
        )
        registry.registerFunction(
          FunctionIdentifier("st_contains", database),
          ST_Contains.registryExpressionInfo(database),
          (exprs: Seq[Expression]) => ST_Contains(exprs(0), exprs(1), geometryAPI.name)
        )
        registry.registerFunction(
          FunctionIdentifier("st_translate", database),
          ST_Translate.registryExpressionInfo(database, "st_translate"),
          (exprs: Seq[Expression]) => ST_Translate(exprs(0), exprs(1), exprs(2), geometryAPI.name)
        )
        registry.registerFunction(
          FunctionIdentifier("st_scale", database),
          ST_Scale.registryExpressionInfo(database, "st_scale"),
          (exprs: Seq[Expression]) => ST_Scale(exprs(0), exprs(1), exprs(2), geometryAPI.name)
        )
        registry.registerFunction(
          FunctionIdentifier("st_rotate", database),
          ST_Rotate.registryExpressionInfo(database, "st_rotate"),
          (exprs: Seq[Expression]) => ST_Rotate(exprs(0), exprs(1), geometryAPI.name)
        )
        registry.registerFunction(
          FunctionIdentifier("st_convexhull", database),
          ST_ConvexHull.registryExpressionInfo(database),
          (exprs: Seq[Expression]) => ST_ConvexHull(exprs(0), geometryAPI.name)
        )
        registry.registerFunction(
          FunctionIdentifier("st_difference", database),
          ST_Difference.registryExpressionInfo(database),
          (exprs: Seq[Expression]) => ST_Difference(exprs(0), exprs(1), geometryAPI.name)
        )
        registry.registerFunction(
          FunctionIdentifier("st_union", database),
          ST_Union.registryExpressionInfo(database),
          (exprs: Seq[Expression]) => ST_Union(exprs(0), exprs(1), geometryAPI.name)
        )
        registry.registerFunction(
          FunctionIdentifier("st_unaryunion", database),
          ST_UnaryUnion.registryExpressionInfo(database),
          (exprs: Seq[Expression]) => ST_UnaryUnion(exprs(0), geometryAPI.name)
        )
        registry.registerFunction(
          FunctionIdentifier("st_simplify", database),
          ST_Simplify.registryExpressionInfo(database),
          (exprs: Seq[Expression]) => ST_Simplify(exprs(0), ColumnAdapter(exprs(1)).cast("double").expr, geometryAPI.name)
        )
        registry.registerFunction(
            FunctionIdentifier("st_envelope", database),
            ST_Envelope.registryExpressionInfo(database),
            (exprs: Seq[Expression]) => ST_Envelope(exprs(0), geometryAPI.name)
        )
        registry.registerFunction(
          FunctionIdentifier("st_buffer", database),
          ST_Buffer.registryExpressionInfo(database),
          (exprs: Seq[Expression]) => ST_Buffer(exprs(0), ColumnAdapter(exprs(1)).cast("double").expr, geometryAPI.name)
        )
        registry.registerFunction(
            FunctionIdentifier("st_bufferloop", database),
            ST_BufferLoop.registryExpressionInfo(database),
            (exprs: Seq[Expression]) =>
                ST_BufferLoop(
                    exprs(0),
                    ColumnAdapter(exprs(1)).cast("double").expr,
                    ColumnAdapter(exprs(2)).cast("double").expr,
                    geometryAPI.name
                )
        )
        registry.registerFunction(
          FunctionIdentifier("st_numpoints", database),
          ST_NumPoints.registryExpressionInfo(database),
          (exprs: Seq[Expression]) => ST_NumPoints(exprs(0), geometryAPI.name)
        )
        registry.registerFunction(
          FunctionIdentifier("st_intersects", database),
          ST_Intersects.registryExpressionInfo(database),
          (exprs: Seq[Expression]) => ST_Intersects(exprs(0), exprs(1), geometryAPI.name)
        )
        registry.registerFunction(
          FunctionIdentifier("st_intersection", database),
          ST_Intersection.registryExpressionInfo(database),
          (exprs: Seq[Expression]) => ST_Intersection(exprs(0), exprs(1), geometryAPI.name)
        )
        registry.registerFunction(
          FunctionIdentifier("st_srid", database),
          ST_SRID.registryExpressionInfo(database),
          (exprs: Seq[Expression]) => ST_SRID(exprs(0), geometryAPI.name)
        )
        registry.registerFunction(
          FunctionIdentifier("st_setsrid", database),
          ST_SetSRID.registryExpressionInfo(database),
          (exprs: Seq[Expression]) => ST_SetSRID(exprs(0), exprs(1), geometryAPI.name)
        )
        registry.registerFunction(
          FunctionIdentifier("st_transform", database),
          ST_Transform.registryExpressionInfo(database),
          (exprs: Seq[Expression]) => ST_Transform(exprs(0), exprs(1), geometryAPI.name)
        )
        registry.registerFunction(
          FunctionIdentifier("st_hasvalidcoordinates", database),
          ST_HasValidCoordinates.registryExpressionInfo(database),
          (exprs: Seq[Expression]) => ST_HasValidCoordinates(exprs(0), exprs(1), exprs(2), geometryAPI.name)
        )

        /** RasterAPI dependent functions */
        registry.registerFunction(
          FunctionIdentifier("st_metadata", database),
          ST_MetaData.registryExpressionInfo(database),
          (exprs: Seq[Expression]) =>
              exprs match {
                  case e if e.length == 1 => ST_MetaData(exprs(0), lit("").expr, rasterAPI.name)
                  case e if e.length == 2 => ST_MetaData(exprs(0), exprs(1), rasterAPI.name)
              }
        )
        registry.registerFunction(
          FunctionIdentifier("st_bandmetadata", database),
          ST_BandMetaData.registryExpressionInfo(database),
          (exprs: Seq[Expression]) =>
              exprs match {
                  case e if e.length == 2 => ST_BandMetaData(exprs(0), exprs(1), lit("").expr, rasterAPI.name)
                  case e if e.length == 3 => ST_BandMetaData(exprs(0), exprs(1), exprs(2), rasterAPI.name)
              }
        )
        registry.registerFunction(
          FunctionIdentifier("st_subdatasets", database),
          ST_Subdatasets.registryExpressionInfo(database),
          (exprs: Seq[Expression]) => ST_Subdatasets(exprs(0), rasterAPI.name)
        )

        /** Aggregators */
        registry.registerFunction(
          FunctionIdentifier("st_intersection_aggregate", database),
          ST_IntersectionAggregate.registryExpressionInfo(database),
          (exprs: Seq[Expression]) => ST_IntersectionAggregate(exprs(0), exprs(1), geometryAPI.name, indexSystem.name, 0, 0)
        )
        registry.registerFunction(
          FunctionIdentifier("st_intersects_aggregate", database),
          ST_IntersectsAggregate.registryExpressionInfo(database),
          (exprs: Seq[Expression]) => ST_IntersectsAggregate(exprs(0), exprs(1), geometryAPI.name)
        )
        registry.registerFunction(
          FunctionIdentifier("st_union_agg", database),
          ST_UnionAgg.registryExpressionInfo(database),
          (exprs: Seq[Expression]) => ST_UnionAgg(exprs(0), geometryAPI.name)
        )

        /** IndexSystem and GeometryAPI Specific methods */
        registry.registerFunction(
          FunctionIdentifier("grid_tessellateexplode", database),
          MosaicExplode.registryExpressionInfo(database),
          (exprs: Seq[Expression]) =>
              exprs match {
                  case e if e.length == 2 => MosaicExplode(e(0), e(1), lit(true).expr, indexSystem.name, geometryAPI.name)
                  case e                  => MosaicExplode(e(0), e(1), e(2), indexSystem.name, geometryAPI.name)
              }
        )
        registry.registerFunction(
          FunctionIdentifier("grid_tessellateaslong", database),
          MosaicFill.registryExpressionInfo(database),
          (exprs: Seq[Expression]) => MosaicFill(exprs(0), exprs(1), lit(true).expr, indexSystem.name, geometryAPI.name)
        )
        registry.registerFunction(
          FunctionIdentifier("grid_tessellate", database),
          MosaicFill.registryExpressionInfo(database),
          (exprs: Seq[Expression]) =>
              exprs match {
                  case e if e.length == 2 => MosaicFill(e(0), e(1), lit(true).expr, indexSystem.name, geometryAPI.name)
                  case e                  => MosaicFill(e(0), e(1), e(2), indexSystem.name, geometryAPI.name)
              }
        )

        if (shouldUseDatabricksH3()) {
            // Forward the H3 calls to product directly
            registerProductH3(registry, database)
        } else {
            registry.registerFunction(
              FunctionIdentifier("grid_longlatascellid", database),
              PointIndexLonLat.registryExpressionInfo(database),
              (exprs: Seq[Expression]) => PointIndexLonLat(exprs(0), exprs(1), exprs(2), indexSystem.name)
            )

            registry.registerFunction(
              FunctionIdentifier("grid_polyfill", database),
              Polyfill.registryExpressionInfo(database),
              (exprs: Seq[Expression]) => Polyfill(exprs(0), exprs(1), indexSystem.name, geometryAPI.name)
            )

            registry.registerFunction(
              FunctionIdentifier("grid_boundaryaswkb", database),
              IndexGeometry.registryExpressionInfo(database),
              (exprs: Seq[Expression]) => IndexGeometry(exprs(0), Literal("WKB"), indexSystem.name, geometryAPI.name)
            )
        }

        registry.registerFunction(
          FunctionIdentifier("grid_pointascellid", database),
          PointIndexGeom.registryExpressionInfo(database),
          (exprs: Seq[Expression]) => PointIndexGeom(exprs(0), exprs(1), indexSystem.name, geometryAPI.name)
        )

        registry.registerFunction(
          FunctionIdentifier("grid_boundary", database),
          IndexGeometry.registryExpressionInfo(database),
          (exprs: Seq[Expression]) => IndexGeometry(exprs(0), exprs(1), indexSystem.name, geometryAPI.name)
        )
        registry.registerFunction(
          FunctionIdentifier("grid_cellkring", database),
          CellKRing.registryExpressionInfo(database),
          (exprs: Seq[Expression]) => CellKRing(exprs(0), exprs(1), indexSystem.name, geometryAPI.name)
        )
        registry.registerFunction(
            FunctionIdentifier("grid_cellkringexplode", database),
            CellKRingExplode.registryExpressionInfo(database),
            (exprs: Seq[Expression]) => CellKRingExplode(exprs(0), exprs(1), indexSystem.name, geometryAPI.name)
        )
        registry.registerFunction(
          FunctionIdentifier("grid_cellkloop", database),
          CellKLoop.registryExpressionInfo(database),
          (exprs: Seq[Expression]) => CellKLoop(exprs(0), exprs(1), indexSystem.name, geometryAPI.name)
        )
        registry.registerFunction(
            FunctionIdentifier("grid_cellkloopexplode", database),
            CellKLoopExplode.registryExpressionInfo(database),
            (exprs: Seq[Expression]) => CellKLoopExplode(exprs(0), exprs(1), indexSystem.name, geometryAPI.name)
        )
        registry.registerFunction(
          FunctionIdentifier("grid_geometrykring", database),
          GeometryKRing.registryExpressionInfo(database),
          (exprs: Seq[Expression]) => GeometryKRing(exprs(0), exprs(1), exprs(2), indexSystem.name, geometryAPI.name)
        )
        registry.registerFunction(
            FunctionIdentifier("grid_geometrykringexplode", database),
            GeometryKRingExplode.registryExpressionInfo(database),
            (exprs: Seq[Expression]) => GeometryKRingExplode(exprs(0), exprs(1), exprs(2), indexSystem.name, geometryAPI.name)
        )
        registry.registerFunction(
          FunctionIdentifier("grid_geometrykloop", database),
          GeometryKLoop.registryExpressionInfo(database),
          (exprs: Seq[Expression]) => GeometryKLoop(exprs(0), exprs(1), exprs(2), indexSystem.name, geometryAPI.name)
        )
        registry.registerFunction(
            FunctionIdentifier("grid_geometrykloopexplode", database),
            GeometryKLoopExplode.registryExpressionInfo(database),
            (exprs: Seq[Expression]) => GeometryKLoopExplode(exprs(0), exprs(1), exprs(2), indexSystem.name, geometryAPI.name)
        )

        // DataType keywords are needed at checkInput execution time.
        // They cant be passed as Expressions to ConvertTo Expression.
        // Instead they are passed as String instances and for SQL
        // parser purposes separate method names are defined.

        registry.registerFunction(
          FunctionIdentifier("st_dump", database),
          FlattenPolygons.registryExpressionInfo(database),
          (exprs: Seq[Expression]) => FlattenPolygons(exprs(0), geometryAPI.name)
        )

        // Not specific to Mosaic
        registry.registerFunction(
          FunctionIdentifier("try_sql", database),
          TrySql.registryExpressionInfo(database, "try_sql"),
          (exprs: Seq[Expression]) => TrySql(exprs(0))
        )

        /** Legacy API Specific aliases */
        aliasFunction(registry, "index_geometry", database, "grid_boundaryaswkb", database)
        aliasFunction(registry, "mosaic_explode", database, "grid_tessellateexplode", database)
        aliasFunction(registry, "mosaicfill", database, "grid_tessellate", database)
        aliasFunction(registry, "point_index_geom", database, "grid_pointascellid", database)
        aliasFunction(registry, "point_index_lonlat", database, "grid_longlatascellid", database)
        aliasFunction(registry, "polyfill", database, "grid_polyfill", database)

    }

    def getGeometryAPI: GeometryAPI = this.geometryAPI

    def getRasterAPI: RasterAPI = this.rasterAPI

    def getIndexSystem: IndexSystem = this.indexSystem


    def getProductMethod(methodName: String): universe.MethodMirror = {
        val functionsModuleSymbol: universe.ModuleSymbol = mirror.staticModule(DATABRICKS_SQL_FUNCTIONS_MODULE)

        val functionsModuleMirror = mirror.reflectModule(functionsModuleSymbol)
        val instanceMirror = mirror.reflect(functionsModuleMirror.instance)

        val methodSymbol = functionsModuleSymbol.info.decl(universe.TermName(methodName)).asMethod
        instanceMirror.reflectMethod(methodSymbol)
    }

    def shouldUseDatabricksH3(): Boolean = {
        val spark = SparkSession.builder().getOrCreate()
        val isDatabricksH3Enabled = spark.conf.get(SPARK_DATABRICKS_GEO_H3_ENABLED, "false") == "true"
        indexSystem.name == H3.name && isDatabricksH3Enabled
    }

    // scalastyle:off object.name
    object functions extends Serializable {

        /**
          * functions should follow the pattern "def fname(argName: Type, ...):
          * returnType = ..." failing to do so may brake the R build.
          */

        /** IndexSystem and GeometryAPI Agnostic methods */
        def as_hex(inGeom: Column): Column = ColumnAdapter(AsHex(inGeom.expr))
        def as_json(inGeom: Column): Column = ColumnAdapter(AsJSON(inGeom.expr))

        /** GeometryAPI Specific */

        /** Spatial functions */
        def flatten_polygons(geom: Column): Column = ColumnAdapter(FlattenPolygons(geom.expr, geometryAPI.name))
        def st_area(geom: Column): Column = ColumnAdapter(ST_Area(geom.expr, geometryAPI.name))
        def st_buffer(geom: Column, radius: Column): Column =
            ColumnAdapter(ST_Buffer(geom.expr, radius.cast("double").expr, geometryAPI.name))
        def st_buffer(geom: Column, radius: Double): Column =
            ColumnAdapter(ST_Buffer(geom.expr, lit(radius).cast("double").expr, geometryAPI.name))
        def st_bufferloop(geom: Column, r1: Column, r2: Column): Column =
            ColumnAdapter(ST_BufferLoop(geom.expr, r1.cast("double").expr, r2.cast("double").expr, geometryAPI.name))
        def st_bufferloop(geom: Column, r1: Double, r2: Double): Column =
            ColumnAdapter(ST_BufferLoop(geom.expr, lit(r1).cast("double").expr, lit(r2).cast("double").expr, geometryAPI.name))
        def st_centroid2D(geom: Column): Column = ColumnAdapter(ST_Centroid(geom.expr, geometryAPI.name))
        def st_centroid3D(geom: Column): Column = ColumnAdapter(ST_Centroid(geom.expr, geometryAPI.name, 3))
        def st_convexhull(geom: Column): Column = ColumnAdapter(ST_ConvexHull(geom.expr, geometryAPI.name))
        def st_difference(geom1: Column, geom2: Column): Column = ColumnAdapter(ST_Difference(geom1.expr, geom2.expr, geometryAPI.name))
        def st_distance(geom1: Column, geom2: Column): Column = ColumnAdapter(ST_Distance(geom1.expr, geom2.expr, geometryAPI.name))
        def st_dump(geom: Column): Column = ColumnAdapter(FlattenPolygons(geom.expr, geometryAPI.name))
        def st_envelope(geom: Column): Column = ColumnAdapter(ST_Envelope(geom.expr, geometryAPI.name))
        def st_geometrytype(geom: Column): Column = ColumnAdapter(ST_GeometryType(geom.expr, geometryAPI.name))
        def st_hasvalidcoordinates(geom: Column, crsCode: Column, which: Column): Column =
            ColumnAdapter(ST_HasValidCoordinates(geom.expr, crsCode.expr, which.expr, geometryAPI.name))
        def st_intersection(left: Column, right: Column): Column = ColumnAdapter(ST_Intersection(left.expr, right.expr, geometryAPI.name))
        def st_isvalid(geom: Column): Column = ColumnAdapter(ST_IsValid(geom.expr, geometryAPI.name))
        def st_length(geom: Column): Column = ColumnAdapter(ST_Length(geom.expr, geometryAPI.name))
        def st_numpoints(geom: Column): Column = ColumnAdapter(ST_NumPoints(geom.expr, geometryAPI.name))
        def st_perimeter(geom: Column): Column = ColumnAdapter(ST_Length(geom.expr, geometryAPI.name))
        def st_rotate(geom1: Column, td: Column): Column = ColumnAdapter(ST_Rotate(geom1.expr, td.expr, geometryAPI.name))
        def st_scale(geom1: Column, xd: Column, yd: Column): Column =
            ColumnAdapter(ST_Scale(geom1.expr, xd.expr, yd.expr, geometryAPI.name))
        def st_setsrid(geom: Column, srid: Column): Column = ColumnAdapter(ST_SetSRID(geom.expr, srid.expr, geometryAPI.name))
        def st_simplify(geom: Column, tolerance: Column): Column =
            ColumnAdapter(ST_Simplify(geom.expr, tolerance.cast("double").expr, geometryAPI.name))
        def st_simplify(geom: Column, tolerance: Double): Column =
            ColumnAdapter(ST_Simplify(geom.expr, lit(tolerance).cast("double").expr, geometryAPI.name))
        def st_srid(geom: Column): Column = ColumnAdapter(ST_SRID(geom.expr, geometryAPI.name))
        def st_transform(geom: Column, srid: Column): Column = ColumnAdapter(ST_Transform(geom.expr, srid.expr, geometryAPI.name))
        def st_translate(geom1: Column, xd: Column, yd: Column): Column =
            ColumnAdapter(ST_Translate(geom1.expr, xd.expr, yd.expr, geometryAPI.name))
        def st_xmax(geom: Column): Column = ColumnAdapter(ST_MinMaxXYZ(geom.expr, geometryAPI.name, "X", "MAX"))
        def st_xmin(geom: Column): Column = ColumnAdapter(ST_MinMaxXYZ(geom.expr, geometryAPI.name, "X", "MIN"))
        def st_ymax(geom: Column): Column = ColumnAdapter(ST_MinMaxXYZ(geom.expr, geometryAPI.name, "Y", "MAX"))
        def st_ymin(geom: Column): Column = ColumnAdapter(ST_MinMaxXYZ(geom.expr, geometryAPI.name, "Y", "MIN"))
        def st_zmax(geom: Column): Column = ColumnAdapter(ST_MinMaxXYZ(geom.expr, geometryAPI.name, "Z", "MAX"))
        def st_zmin(geom: Column): Column = ColumnAdapter(ST_MinMaxXYZ(geom.expr, geometryAPI.name, "Z", "MIN"))
        def st_union(leftGeom: Column, rightGeom: Column): Column = ColumnAdapter(ST_Union(leftGeom.expr, rightGeom.expr, geometryAPI.name))
        def st_unaryunion(geom: Column): Column = ColumnAdapter(ST_UnaryUnion(geom.expr, geometryAPI.name))

        /** Undocumented helper */
        def convert_to(inGeom: Column, outDataType: String): Column = ColumnAdapter(ConvertTo(inGeom.expr, outDataType, geometryAPI.name, Some("convert_to")))

        /** Geometry constructors */
        def st_point(xVal: Column, yVal: Column): Column = ColumnAdapter(ST_Point(xVal.expr, yVal.expr))
        def st_geomfromwkt(inGeom: Column): Column = ColumnAdapter(ConvertTo(inGeom.expr, "coords", geometryAPI.name, Some("st_geomfromwkt")))
        def st_geomfromwkb(inGeom: Column): Column = ColumnAdapter(ConvertTo(inGeom.expr, "coords", geometryAPI.name, Some("st_geomfromwkb")))
        def st_geomfromgeojson(inGeom: Column): Column = ColumnAdapter(ConvertTo(AsJSON(inGeom.expr), "coords", geometryAPI.name, Some("st_geomfromgeojson")))
        def st_makeline(points: Column): Column = ColumnAdapter(ST_MakeLine(points.expr, geometryAPI.name))
        def st_makepolygon(boundaryRing: Column): Column = ColumnAdapter(ST_MakePolygon(boundaryRing.expr, array().expr))
        def st_makepolygon(boundaryRing: Column, holeRingArray: Column): Column =
            ColumnAdapter(ST_MakePolygon(boundaryRing.expr, holeRingArray.expr))

        /** Geometry accessors */
        def st_asbinary(geom: Column): Column = ColumnAdapter(ConvertTo(geom.expr, "wkb", geometryAPI.name, Some("st_asbinary")))
        def st_asgeojson(geom: Column): Column = ColumnAdapter(ConvertTo(geom.expr, "geojson", geometryAPI.name, Some("st_asgeojson")))
        def st_astext(geom: Column): Column = ColumnAdapter(ConvertTo(geom.expr, "wkt", geometryAPI.name, Some("st_astext")))
        def st_aswkb(geom: Column): Column = ColumnAdapter(ConvertTo(geom.expr, "wkb", geometryAPI.name, Some("st_aswkb")))
        def st_aswkt(geom: Column): Column = ColumnAdapter(ConvertTo(geom.expr, "wkt", geometryAPI.name, Some("st_aswkt")))

        /** Spatial predicates */
        def st_contains(geom1: Column, geom2: Column): Column = ColumnAdapter(ST_Contains(geom1.expr, geom2.expr, geometryAPI.name))
        def st_intersects(left: Column, right: Column): Column = ColumnAdapter(ST_Intersects(left.expr, right.expr, geometryAPI.name))

        /** RasterAPI dependent functions */
        def st_metadata(raster: Column, path: Column): Column =
            ColumnAdapter(
              ST_MetaData(raster.expr, path.expr, rasterAPI.name)
            )
        def st_metadata(raster: Column): Column =
            ColumnAdapter(
              ST_MetaData(raster.expr, lit("").expr, rasterAPI.name)
            )
        def st_subdatasets(raster: Column): Column =
            ColumnAdapter(
              ST_Subdatasets(raster.expr, rasterAPI.name)
            )
        def st_bandmetadata(raster: Column, band: Column, path: Column): Column =
            ColumnAdapter(
              ST_BandMetaData(raster.expr, band.expr, path.expr, rasterAPI.name)
            )
        def st_bandmetadata(raster: Column, band: Column): Column =
            ColumnAdapter(
              ST_BandMetaData(raster.expr, band.expr, lit("").expr, rasterAPI.name)
            )

        /** Aggregators */
        def st_intersects_aggregate(leftIndex: Column, rightIndex: Column): Column =
            ColumnAdapter(
              ST_IntersectsAggregate(leftIndex.expr, rightIndex.expr, geometryAPI.name).toAggregateExpression(isDistinct = false)
            )
        def st_intersection_aggregate(leftIndex: Column, rightIndex: Column): Column =
            ColumnAdapter(
              ST_IntersectionAggregate(leftIndex.expr, rightIndex.expr, geometryAPI.name, indexSystem.name, 0, 0)
                  .toAggregateExpression(isDistinct = false)
            )
        def st_union_agg(geom: Column): Column =
            ColumnAdapter(ST_UnionAgg(geom.expr, geometryAPI.name).toAggregateExpression(isDistinct = false))

        /** IndexSystem Specific */

        /** IndexSystem and GeometryAPI Specific methods */
        def grid_tessellateexplode(geom: Column, resolution: Column): Column =
            grid_tessellateexplode(geom, resolution, lit(true))
        def grid_tessellateexplode(geom: Column, resolution: Int): Column =
            grid_tessellateexplode(geom, lit(resolution), lit(true))
        def grid_tessellateexplode(geom: Column, resolution: Int, keepCoreGeometries: Boolean): Column =
            grid_tessellateexplode(geom, lit(resolution), lit(keepCoreGeometries))
        def grid_tessellateexplode(geom: Column, resolution: Int, keepCoreGeometries: Column): Column =
            grid_tessellateexplode(geom, lit(resolution), keepCoreGeometries)
        def grid_tessellateexplode(geom: Column, resolution: Column, keepCoreGeometries: Column): Column =
            ColumnAdapter(
                MosaicExplode(geom.expr, resolution.expr, keepCoreGeometries.expr, indexSystem.name, geometryAPI.name)
            )
        def grid_tessellate(geom: Column, resolution: Column): Column =
            grid_tessellate(geom, resolution, lit(true))
        def grid_tessellate(geom: Column, resolution: Int): Column =
            grid_tessellate(geom, lit(resolution), lit(true))
        def grid_tessellate(geom: Column, resolution: Column, keepCoreGeometries: Boolean): Column =
            grid_tessellate(geom, resolution, lit(keepCoreGeometries))
        def grid_tessellate(geom: Column, resolution: Int, keepCoreGeometries: Boolean): Column =
            grid_tessellate(geom, lit(resolution), lit(keepCoreGeometries))
        def grid_tessellate(geom: Column, resolution: Column, keepCoreGeometries: Column): Column =
            ColumnAdapter(
              MosaicFill(geom.expr, resolution.expr, keepCoreGeometries.expr, indexSystem.name, geometryAPI.name)
            )
        def grid_pointascellid(point: Column, resolution: Column): Column =
            ColumnAdapter(PointIndexGeom(point.expr, resolution.expr, indexSystem.name, geometryAPI.name))
        def grid_pointascellid(point: Column, resolution: Int): Column =
            ColumnAdapter(PointIndexGeom(point.expr, lit(resolution).expr, indexSystem.name, geometryAPI.name))
        def grid_longlatascellid(lon: Column, lat: Column, resolution: Column): Column = {
            if (shouldUseDatabricksH3()) {
                getProductMethod("h3_longlatascellid")
                    .apply(lon, lat, resolution)
                    .asInstanceOf[Column]
            } else {
                ColumnAdapter(PointIndexLonLat(lon.expr, lat.expr, resolution.expr, indexSystem.name))
            }
        }
        def grid_longlatascellid(lon: Column, lat: Column, resolution: Int): Column = grid_longlatascellid(lon, lat, lit(resolution))
        def grid_polyfill(geom: Column, resolution: Column): Column = {
            if (shouldUseDatabricksH3()) {
                getProductMethod("h3_polyfill")
                    .apply(geom, resolution)
                    .asInstanceOf[Column]
            } else {
                ColumnAdapter(Polyfill(geom.expr, resolution.expr, indexSystem.name, getGeometryAPI.name))
            }
        }
        def grid_polyfill(geom: Column, resolution: Int): Column = grid_polyfill(geom, lit(resolution))
        def grid_boundaryaswkb(indexID: Column): Column = {
            if (shouldUseDatabricksH3()) {
                getProductMethod("h3_boundaryaswkb")
                    .apply(indexID)
                    .asInstanceOf[Column]
            } else {
                ColumnAdapter(IndexGeometry(indexID.expr, lit("WKB").expr, indexSystem.name, getGeometryAPI.name))
            }
        }
        def grid_boundary(indexID: Column, format: Column): Column =
            ColumnAdapter(IndexGeometry(indexID.expr, format.expr, indexSystem.name, geometryAPI.name))
        def grid_boundary(indexID: Column, format: String): Column =
            ColumnAdapter(IndexGeometry(indexID.expr, lit(format).expr, indexSystem.name, geometryAPI.name))
        def grid_cellkring(cellId: Column, k: Column): Column = ColumnAdapter(CellKRing(cellId.expr, k.expr, indexSystem.name, geometryAPI.name))
        def grid_cellkring(cellId: Column, k: Int): Column = ColumnAdapter(CellKRing(cellId.expr, lit(k).expr, indexSystem.name, geometryAPI.name))
        def grid_cellkringexplode(cellId: Column, k: Int): Column = ColumnAdapter(CellKRingExplode(cellId.expr, lit(k).expr, indexSystem.name, geometryAPI.name))
        def grid_cellkringexplode(cellId: Column, k: Column): Column = ColumnAdapter(CellKRingExplode(cellId.expr, k.expr, indexSystem.name, geometryAPI.name))
        def grid_cellkloop(cellId: Column, k: Column): Column = ColumnAdapter(CellKLoop(cellId.expr, k.expr, indexSystem.name, geometryAPI.name))
        def grid_cellkloop(cellId: Column, k: Int): Column = ColumnAdapter(CellKLoop(cellId.expr, lit(k).expr, indexSystem.name, geometryAPI.name))
        def grid_cellkloopexplode(cellId: Column, k: Int): Column = ColumnAdapter(CellKLoopExplode(cellId.expr, lit(k).expr, indexSystem.name, geometryAPI.name))
        def grid_cellkloopexplode(cellId: Column, k: Column): Column = ColumnAdapter(CellKLoopExplode(cellId.expr, k.expr, indexSystem.name, geometryAPI.name))
        def grid_geometrykring(geom: Column, resolution: Column, k: Column): Column = ColumnAdapter(GeometryKRing(geom.expr, resolution.expr, k.expr, indexSystem.name, geometryAPI.name))
        def grid_geometrykring(geom: Column, resolution: Column, k: Int): Column = ColumnAdapter(GeometryKRing(geom.expr, resolution.expr, lit(k).expr, indexSystem.name, geometryAPI.name))
        def grid_geometrykring(geom: Column, resolution: Int, k: Column): Column = ColumnAdapter(GeometryKRing(geom.expr, lit(resolution).expr, k.expr, indexSystem.name, geometryAPI.name))
        def grid_geometrykring(geom: Column, resolution: Int, k: Int): Column = ColumnAdapter(GeometryKRing(geom.expr, lit(resolution).expr, lit(k).expr, indexSystem.name, geometryAPI.name))
        def grid_geometrykring(geom: Column, resolution: String, k: Column): Column = ColumnAdapter(GeometryKRing(geom.expr, lit(resolution).expr, k.expr, indexSystem.name, geometryAPI.name))
        def grid_geometrykring(geom: Column, resolution: String, k: Int): Column = ColumnAdapter(GeometryKRing(geom.expr, lit(resolution).expr, lit(k).expr, indexSystem.name, geometryAPI.name))
        def grid_geometrykringexplode(geom: Column, resolution: Column, k: Column): Column = ColumnAdapter(GeometryKRingExplode(geom.expr, resolution.expr, k.expr, indexSystem.name, geometryAPI.name))
        def grid_geometrykringexplode(geom: Column, resolution: Column, k: Int): Column = ColumnAdapter(GeometryKRingExplode(geom.expr, resolution.expr, lit(k).expr, indexSystem.name, geometryAPI.name))
        def grid_geometrykringexplode(geom: Column, resolution: Int, k: Column): Column = ColumnAdapter(GeometryKRingExplode(geom.expr, lit(resolution).expr, k.expr, indexSystem.name, geometryAPI.name))
        def grid_geometrykringexplode(geom: Column, resolution: Int, k: Int): Column = ColumnAdapter(GeometryKRingExplode(geom.expr, lit(resolution).expr, lit(k).expr, indexSystem.name, geometryAPI.name))
        def grid_geometrykringexplode(geom: Column, resolution: String, k: Column): Column = ColumnAdapter(GeometryKRingExplode(geom.expr, lit(resolution).expr, k.expr, indexSystem.name, geometryAPI.name))
        def grid_geometrykringexplode(geom: Column, resolution: String, k: Int): Column = ColumnAdapter(GeometryKRingExplode(geom.expr, lit(resolution).expr, lit(k).expr, indexSystem.name, geometryAPI.name))
        def grid_geometrykloop(geom: Column, resolution: Column, k: Column): Column = ColumnAdapter(GeometryKLoop(geom.expr, resolution.expr, k.expr, indexSystem.name, geometryAPI.name))
        def grid_geometrykloop(geom: Column, resolution: Column, k: Int): Column = ColumnAdapter(GeometryKLoop(geom.expr, resolution.expr, lit(k).expr, indexSystem.name, geometryAPI.name))
        def grid_geometrykloop(geom: Column, resolution: Int, k: Column): Column = ColumnAdapter(GeometryKLoop(geom.expr, lit(resolution).expr, k.expr, indexSystem.name, geometryAPI.name))
        def grid_geometrykloop(geom: Column, resolution: Int, k: Int): Column = ColumnAdapter(GeometryKLoop(geom.expr, lit(resolution).expr, lit(k).expr, indexSystem.name, geometryAPI.name))
        def grid_geometrykloop(geom: Column, resolution: String, k: Column): Column = ColumnAdapter(GeometryKLoop(geom.expr, lit(resolution).expr, k.expr, indexSystem.name, geometryAPI.name))
        def grid_geometrykloop(geom: Column, resolution: String, k: Int): Column = ColumnAdapter(GeometryKLoop(geom.expr, lit(resolution).expr, lit(k).expr, indexSystem.name, geometryAPI.name))
        def grid_geometrykloopexplode(geom: Column, resolution: Column, k: Column): Column = ColumnAdapter(GeometryKLoopExplode(geom.expr, resolution.expr, k.expr, indexSystem.name, geometryAPI.name))
        def grid_geometrykloopexplode(geom: Column, resolution: Column, k: Int): Column = ColumnAdapter(GeometryKLoopExplode(geom.expr, resolution.expr, lit(k).expr, indexSystem.name, geometryAPI.name))
        def grid_geometrykloopexplode(geom: Column, resolution: Int, k: Column): Column = ColumnAdapter(GeometryKLoopExplode(geom.expr, lit(resolution).expr, k.expr, indexSystem.name, geometryAPI.name))
        def grid_geometrykloopexplode(geom: Column, resolution: Int, k: Int): Column = ColumnAdapter(GeometryKLoopExplode(geom.expr, lit(resolution).expr, lit(k).expr, indexSystem.name, geometryAPI.name))
        def grid_geometrykloopexplode(geom: Column, resolution: String, k: Column): Column = ColumnAdapter(GeometryKLoopExplode(geom.expr, lit(resolution).expr, k.expr, indexSystem.name, geometryAPI.name))
        def grid_geometrykloopexplode(geom: Column, resolution: String, k: Int): Column = ColumnAdapter(GeometryKLoopExplode(geom.expr, lit(resolution).expr, lit(k).expr, indexSystem.name, geometryAPI.name))
        def grid_wrapaschip(cellID: Column, isCore: Boolean, getCellGeom: Boolean): Column =
            struct(
                lit(isCore).alias("is_core"),
                cellID.alias("index_id"),
                (if (getCellGeom) grid_boundaryaswkb(cellID) else lit(null)).alias("wkb")
            ).cast(
                ChipType(indexSystem.getCellIdDataType)
            ).alias("chip")

        // Not specific to Mosaic
        def try_sql(inCol: Column): Column = ColumnAdapter(TrySql(inCol.expr))

        // Legacy API
        @deprecated("Please use 'grid_boundaryaswkb' or 'grid_boundary(..., format_name)' expressions instead.")
        def index_geometry(indexID: Column): Column = grid_boundaryaswkb(indexID)
        @deprecated("Please use 'grid_tessellateexplode' expression instead.")
        def mosaic_explode(geom: Column, resolution: Column): Column = grid_tessellateexplode(geom, resolution)
        @deprecated("Please use 'grid_tessellateexplode' expression instead.")
        def mosaic_explode(geom: Column, resolution: Column, keepCoreGeometries: Boolean): Column =
            grid_tessellateexplode(geom, resolution, lit(keepCoreGeometries))
        @deprecated("Please use 'grid_tessellateexplode' expression instead.")
        def mosaic_explode(geom: Column, resolution: Column, keepCoreGeometries: Column): Column =
            grid_tessellateexplode(geom, resolution, keepCoreGeometries)
        @deprecated("Please use 'grid_tessellateexplode' expression instead.")
        def mosaic_explode(geom: Column, resolution: Int): Column = grid_tessellateexplode(geom, resolution)
        @deprecated("Please use 'grid_tessellateexplode' expression instead.")
        def mosaic_explode(geom: Column, resolution: Int, keepCoreGeometries: Boolean): Column =
            grid_tessellateexplode(geom, resolution, keepCoreGeometries)
        @deprecated("Please use 'grid_tessellateexplode' expression instead.")
        def mosaic_explode(geom: Column, resolution: Int, keepCoreGeometries: Column): Column =
            grid_tessellateexplode(geom, resolution, keepCoreGeometries)
        @deprecated("Please use 'grid_tessellate' expression instead.")
        def mosaicfill(geom: Column, resolution: Column): Column = grid_tessellate(geom, resolution)
        @deprecated("Please use 'grid_tessellate' expression instead.")
        def mosaicfill(geom: Column, resolution: Int): Column = grid_tessellate(geom, lit(resolution))
        @deprecated("Please use 'grid_tessellate' expression instead.")
        def mosaicfill(geom: Column, resolution: Column, keepCoreGeometries: Boolean): Column =
            grid_tessellate(geom, resolution, lit(keepCoreGeometries))
        @deprecated("Please use 'grid_tessellate' expression instead.")
        def mosaicfill(geom: Column, resolution: Int, keepCoreGeometries: Boolean): Column =
            grid_tessellate(geom, resolution, keepCoreGeometries)
        @deprecated("Please use 'grid_tessellate' expression instead.")
        def mosaicfill(geom: Column, resolution: Column, keepCoreGeometries: Column): Column =
            grid_tessellate(geom, resolution, keepCoreGeometries)
        @deprecated("Please use 'grid_tessellate' expression instead.")
        def mosaicfill(geom: Column, resolution: Int, keepCoreGeometries: Column): Column =
            grid_tessellate(geom, lit(resolution), keepCoreGeometries)
        @deprecated("Please use 'grid_pointascellid' expressions instead.")
        def point_index_geom(point: Column, resolution: Column): Column = grid_pointascellid(point, resolution)
        @deprecated("Please use 'grid_pointascellid' expressions instead.")
        def point_index_geom(point: Column, resolution: Int): Column = grid_pointascellid(point, resolution)
        @deprecated("Please use 'grid_longlatascellid' expressions instead.")
        def point_index_lonlat(lon: Column, lat: Column, resolution: Column): Column = grid_longlatascellid(lon, lat, resolution)
        @deprecated("Please use 'grid_longlatascellid' expressions instead.")
        def point_index_lonlat(lon: Column, lat: Column, resolution: Int): Column = grid_longlatascellid(lon, lat, resolution)
        @deprecated("Please use 'grid_polyfill' expressions instead.")
        def polyfill(geom: Column, resolution: Column): Column = grid_polyfill(geom, resolution)
        @deprecated("Please use 'grid_polyfill' expressions instead.")
        def polyfill(geom: Column, resolution: Int): Column = grid_polyfill(geom, resolution)

    }

}
// scalastyle:on object.name
// scalastyle:on line.size.limit

object MosaicContext {

    private var instance: Option[MosaicContext] = None

<<<<<<< HEAD
    def build(indexSystem: IndexSystem, geometryAPI: GeometryAPI, rasterAPI: RasterAPI = GDAL): MosaicContext = {
        instance = Some(new MosaicContext(indexSystem, geometryAPI, rasterAPI))
=======
    def build(indexSystem: IndexSystem, geometryAPI: GeometryAPI): MosaicContext = {
        instance = Some(new MosaicContext(indexSystem, geometryAPI))
        instance.get.setCellIdDataType(indexSystem.getCellIdDataType.typeName)
>>>>>>> 1caf56fb
        context()
    }

    def geometryAPI: GeometryAPI = context().getGeometryAPI

    def rasterAPI: RasterAPI = context().getRasterAPI

    def indexSystem: IndexSystem = context().getIndexSystem

    def context(): MosaicContext =
        instance match {
            case Some(context) => context
            case None          => throw new Error("MosaicContext was not built.")
        }

    def reset(): Unit = instance = None

}<|MERGE_RESOLUTION|>--- conflicted
+++ resolved
@@ -4,11 +4,8 @@
 import com.databricks.labs.mosaic.core.crs.CRSBoundsProvider
 import com.databricks.labs.mosaic.core.geometry.api.GeometryAPI
 import com.databricks.labs.mosaic.core.index.IndexSystem
-<<<<<<< HEAD
 import com.databricks.labs.mosaic.core.raster.api.RasterAPI
-=======
 import com.databricks.labs.mosaic.core.types.ChipType
->>>>>>> 1caf56fb
 import com.databricks.labs.mosaic.expressions.constructors._
 import com.databricks.labs.mosaic.expressions.format._
 import com.databricks.labs.mosaic.expressions.geometry._
@@ -844,14 +841,9 @@
 
     private var instance: Option[MosaicContext] = None
 
-<<<<<<< HEAD
     def build(indexSystem: IndexSystem, geometryAPI: GeometryAPI, rasterAPI: RasterAPI = GDAL): MosaicContext = {
         instance = Some(new MosaicContext(indexSystem, geometryAPI, rasterAPI))
-=======
-    def build(indexSystem: IndexSystem, geometryAPI: GeometryAPI): MosaicContext = {
-        instance = Some(new MosaicContext(indexSystem, geometryAPI))
         instance.get.setCellIdDataType(indexSystem.getCellIdDataType.typeName)
->>>>>>> 1caf56fb
         context()
     }
 
