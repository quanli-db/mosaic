--- conflicted
+++ resolved
@@ -10,13 +10,10 @@
 import com.databricks.labs.mosaic.expressions.geometry._
 import com.databricks.labs.mosaic.expressions.helper.TrySql
 import com.databricks.labs.mosaic.expressions.index._
-<<<<<<< HEAD
 import com.databricks.labs.mosaic.expressions.raster.{ST_BandMetaData, ST_MetaData, ST_Subdatasets}
 import com.databricks.labs.mosaic.gdal.MosaicGDAL
 import com.databricks.labs.mosaic.GDAL
 import org.apache.spark.internal.Logging
-=======
->>>>>>> 7b367b22
 import org.apache.spark.sql.{Column, SparkSession}
 import org.apache.spark.sql.catalyst.FunctionIdentifier
 import org.apache.spark.sql.catalyst.expressions.{Expression, Literal}
@@ -26,12 +23,8 @@
 
 import scala.reflect.runtime.universe
 
-<<<<<<< HEAD
+//noinspection DuplicatedCode
 class MosaicContext(indexSystem: IndexSystem, geometryAPI: GeometryAPI, rasterAPI: RasterAPI) extends Serializable with Logging {
-=======
-//noinspection DuplicatedCode
-class MosaicContext(indexSystem: IndexSystem, geometryAPI: GeometryAPI) extends Serializable {
->>>>>>> 7b367b22
 
     import org.apache.spark.sql.adapters.{Column => ColumnAdapter}
 
@@ -481,9 +474,8 @@
 
     def getIndexSystem: IndexSystem = this.indexSystem
 
-<<<<<<< HEAD
     def enableGDAL(spark: SparkSession): Unit = MosaicGDAL.enableGDAL(spark)
-=======
+
     def getProductMethod(methodName: String): universe.MethodMirror = {
         val functionsModuleSymbol: universe.ModuleSymbol = mirror.staticModule(DATABRICKS_SQL_FUNCTIONS_MODULE)
 
@@ -499,7 +491,6 @@
         val isDatabricksH3Enabled = spark.conf.get(SPARK_DATABRICKS_GEO_H3_ENABLED, "false") == "true"
         indexSystem.name == H3.name && isDatabricksH3Enabled
     }
->>>>>>> 7b367b22
 
     // scalastyle:off object.name
     object functions extends Serializable {
@@ -739,10 +730,9 @@
 
     private var instance: Option[MosaicContext] = None
 
-<<<<<<< HEAD
     def build(indexSystem: IndexSystem, geometryAPI: GeometryAPI, rasterAPI: RasterAPI = GDAL): MosaicContext = {
         instance = Some(new MosaicContext(indexSystem, geometryAPI, rasterAPI))
-        context
+        context()
     }
 
     def geometryAPI: GeometryAPI = context.getGeometryAPI
@@ -751,27 +741,16 @@
 
     def indexSystem: IndexSystem = context.getIndexSystem
 
-    def context: MosaicContext =
-=======
-    def build(indexSystem: IndexSystem, geometryAPI: GeometryAPI): MosaicContext = {
-        instance = Some(new MosaicContext(indexSystem, geometryAPI))
-        context()
-    }
-
     def context(): MosaicContext =
->>>>>>> 7b367b22
         instance match {
             case Some(context) => context
             case None          => throw new Error("MosaicContext was not built.")
         }
 
-<<<<<<< HEAD
-=======
     def reset(): Unit = instance = None
 
     def geometryAPI(): GeometryAPI = context().getGeometryAPI
 
     def indexSystem(): IndexSystem = context().getIndexSystem
 
->>>>>>> 7b367b22
 }