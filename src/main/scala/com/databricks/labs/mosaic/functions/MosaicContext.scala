--- conflicted
+++ resolved
@@ -661,28 +661,6 @@
             grid_tessellate(geom, resolution, keepCoreGeometries)
         @deprecated("Please use 'grid_tessellate' expression instead.")
         def mosaicfill(geom: Column, resolution: Int, keepCoreGeometries: Column): Column =
-<<<<<<< HEAD
-            ColumnAdapter(MosaicFill(geom.expr, lit(resolution).expr, keepCoreGeometries.expr, indexSystem.name, geometryAPI.name))
-        def point_index_geom(point: Column, resolution: Column): Column =
-            ColumnAdapter(PointIndexGeom(point.expr, resolution.expr, indexSystem.name, geometryAPI.name))
-        def point_index_geom(point: Column, resolution: Int): Column =
-            ColumnAdapter(PointIndexGeom(point.expr, lit(resolution).expr, indexSystem.name, geometryAPI.name))
-        def point_index_lonlat(lon: Column, lat: Column, resolution: Column): Column =
-            ColumnAdapter(PointIndexLonLat(lon.expr, lat.expr, resolution.expr, indexSystem.name))
-        def point_index_lonlat(lon: Column, lat: Column, resolution: Int): Column =
-            ColumnAdapter(PointIndexLonLat(lon.expr, lat.expr, lit(resolution).expr, indexSystem.name))
-        def polyfill(geom: Column, resolution: Column): Column =
-            ColumnAdapter(Polyfill(geom.expr, resolution.expr, indexSystem.name, geometryAPI.name))
-        def polyfill(geom: Column, resolution: Int): Column =
-            ColumnAdapter(Polyfill(geom.expr, lit(resolution).expr, indexSystem.name, geometryAPI.name))
-        def kring(cellId: Column, k: Column): Column = ColumnAdapter(KRing(cellId.expr, k.expr, indexSystem.name, geometryAPI.name))
-        def kring(cellId: Column, k: Int): Column = ColumnAdapter(KRing(cellId.expr, lit(k).expr, indexSystem.name, geometryAPI.name))
-        def index_geometry(indexID: Column): Column = ColumnAdapter(IndexGeometry(indexID.expr, indexSystem.name, geometryAPI.name))
-
-        // Not specific to Mosaic
-        def try_sql(inCol: Column): Column = ColumnAdapter(TrySql(inCol.expr))
-        def top_n_agg(inCol: Column, n: Int): Column = ColumnAdapter(TopNAggregate(inCol.expr, n).toAggregateExpression(isDistinct = false))
-=======
             grid_tessellate(geom, lit(resolution), keepCoreGeometries)
         @deprecated("Please use 'grid_pointascellid' expressions instead.")
         def point_index_geom(point: Column, resolution: Column): Column = grid_pointascellid(point, resolution)
@@ -696,7 +674,14 @@
         def polyfill(geom: Column, resolution: Column): Column = grid_polyfill(geom, resolution)
         @deprecated("Please use 'grid_polyfill' expressions instead.")
         def polyfill(geom: Column, resolution: Int): Column = grid_polyfill(geom, resolution)
->>>>>>> 41b730b3
+
+        def kring(cellId: Column, k: Column): Column = ColumnAdapter(KRing(cellId.expr, k.expr, indexSystem.name, geometryAPI.name))
+        def kring(cellId: Column, k: Int): Column = ColumnAdapter(KRing(cellId.expr, lit(k).expr, indexSystem.name, geometryAPI.name))
+        def index_geometry(indexID: Column): Column = ColumnAdapter(IndexGeometry(indexID.expr, indexSystem.name, geometryAPI.name))
+
+        // Not specific to Mosaic
+        def try_sql(inCol: Column): Column = ColumnAdapter(TrySql(inCol.expr))
+        def top_n_agg(inCol: Column, n: Int): Column = ColumnAdapter(TopNAggregate(inCol.expr, n).toAggregateExpression(isDistinct = false))
 
     }
 
