package com.databricks.labs.mosaic.functions

import com.databricks.labs.mosaic._
import com.databricks.labs.mosaic.core.crs.CRSBoundsProvider
import com.databricks.labs.mosaic.core.geometry.api.GeometryAPI
import com.databricks.labs.mosaic.core.index.IndexSystem
import com.databricks.labs.mosaic.core.types.ChipType
import com.databricks.labs.mosaic.datasource.multiread.MosaicDataFrameReader
import com.databricks.labs.mosaic.expressions.constructors._
import com.databricks.labs.mosaic.expressions.format._
import com.databricks.labs.mosaic.expressions.geometry._
import com.databricks.labs.mosaic.expressions.geometry.ST_MinMaxXYZ._
import com.databricks.labs.mosaic.expressions.index._
import com.databricks.labs.mosaic.expressions.raster._
import com.databricks.labs.mosaic.expressions.util.TrySql
import com.databricks.labs.mosaic.functions.MosaicContext.mosaicVersion
import com.databricks.labs.mosaic.utils.FileUtils
import org.apache.spark.internal.Logging
import org.apache.spark.sql.{Column, SparkSession}
import org.apache.spark.sql.catalyst.FunctionIdentifier
import org.apache.spark.sql.catalyst.analysis.FunctionRegistry
import org.apache.spark.sql.catalyst.expressions.{Expression, Literal}
import org.apache.spark.sql.functions._
import org.apache.spark.sql.types.{LongType, StringType}

import scala.reflect.runtime.universe

//noinspection DuplicatedCode
class MosaicContext(indexSystem: IndexSystem, geometryAPI: GeometryAPI) extends Serializable with Logging {

    // Make spark aware of the mosaic setup
    // Check the DBR type and raise appropriate warnings
    private val spark = SparkSession.builder().getOrCreate()

    val crsBoundsProvider: CRSBoundsProvider = CRSBoundsProvider(geometryAPI)
    MosaicContext.checkDBR(spark)

    spark.conf.set(MOSAIC_INDEX_SYSTEM, indexSystem.name)
    spark.conf.set(MOSAIC_GEOMETRY_API, geometryAPI.name)

    import org.apache.spark.sql.adapters.{Column => ColumnAdapter}
    // noinspection ScalaWeakerAccess
    val mirror: universe.Mirror = universe.runtimeMirror(getClass.getClassLoader)
    val expressionConfig: MosaicExpressionConfig = MosaicExpressionConfig(spark)

    def setCellIdDataType(dataType: String): Unit =
        if (dataType == "string") {
            indexSystem.setCellIdDataType(StringType)
        } else if (dataType == "long") {
            indexSystem.setCellIdDataType(LongType)
        } else {
            throw new Error(s"Unsupported data type: $dataType")
        }

    // noinspection ScalaWeakerAccess
    def registerProductH3(registry: FunctionRegistry, dbName: Option[String]): Unit = {
        aliasFunction(registry, "grid_longlatascellid", dbName, "h3_longlatash3", None)
        aliasFunction(registry, "grid_polyfill", dbName, "h3_polyfillash3", None)
        aliasFunction(registry, "grid_boundaryaswkb", dbName, "h3_boundaryaswkb", None)
        aliasFunction(registry, "grid_distance", dbName, "h3_distance", None)
    }

    // noinspection ScalaWeakerAccess
    def aliasFunction(
        registry: FunctionRegistry,
        alias: String,
        aliasDbName: Option[String],
        functionName: String,
        functionDbName: Option[String]
    ): Unit = {
        registry.registerFunction(
          FunctionIdentifier(alias, aliasDbName),
          registry.lookupFunction(FunctionIdentifier(functionName, functionDbName)).get,
          registry.lookupFunctionBuilder(FunctionIdentifier(functionName, functionDbName)).get
        )
    }

    def register(): Unit = {
        val spark = SparkSession.builder().getOrCreate()
        register(spark)
    }

    def register(database: String): Unit = {
        val spark = SparkSession.builder().getOrCreate()
        spark.sql(s"create database if not exists $database")
        register(spark, Some(database))
    }

    /**
      * Registers required parsers for SQL for Mosaic functionality.
      *
      * @param spark
      *   SparkSession to which the parsers are registered to.
      * @param database
      *   A database to which functions are added to. By default none is passed
      *   resulting in functions being registered in default database.
      */
    // noinspection ZeroIndexToHead
    // scalastyle:off line.size.limit
    def register(
        spark: SparkSession,
        database: Option[String] = None
    ): Unit = {
        val registry = spark.sessionState.functionRegistry
        val mosaicRegistry = MosaicRegistry(registry, database)

        /** IndexSystem and GeometryAPI Agnostic methods */
        registry.registerFunction(
          FunctionIdentifier("as_hex", database),
          AsHex.registryExpressionInfo(database),
          (exprs: Seq[Expression]) => AsHex(exprs(0))
        )
        registry.registerFunction(
          FunctionIdentifier("as_json", database),
          AsJSON.registryExpressionInfo(database),
          (exprs: Seq[Expression]) => AsJSON(exprs(0))
        )
        registry.registerFunction(
          FunctionIdentifier("st_point", database),
          ST_Point.registryExpressionInfo(database),
          (exprs: Seq[Expression]) => ST_Point(exprs(0), exprs(1))
        )
        registry.registerFunction(
          FunctionIdentifier("st_makeline", database),
          ST_MakeLine.registryExpressionInfo(database),
          (exprs: Seq[Expression]) => ST_MakeLine(exprs(0), geometryAPI.name)
        )
        registry.registerFunction(
          FunctionIdentifier("st_polygon", database),
          ST_MakePolygon.registryExpressionInfo(database),
          (exprs: Seq[Expression]) =>
              exprs match {
                  case e if e.length == 1 => ST_MakePolygon(e.head, array().expr)
                  case e if e.length == 2 => ST_MakePolygon(e.head, e.last)
                  case _                  => throw new Error("Wrong number of arguments.")
              }
        )

        /** GeometryAPI Specific */
        registry.registerFunction(
          FunctionIdentifier("flatten_polygons", database),
          FlattenPolygons.registryExpressionInfo(database),
          (exprs: Seq[Expression]) => FlattenPolygons(exprs(0), geometryAPI.name)
        )

        mosaicRegistry.registerExpression[ST_Area](expressionConfig)
        mosaicRegistry.registerExpression[ST_Buffer](expressionConfig)
        mosaicRegistry.registerExpression[ST_BufferLoop](expressionConfig)
        mosaicRegistry.registerExpression[ST_BufferCapStyle](expressionConfig)
        mosaicRegistry.registerExpression[ST_Centroid](expressionConfig)
        mosaicRegistry.registerExpression[ST_Contains](expressionConfig)
        mosaicRegistry.registerExpression[ST_ConvexHull](expressionConfig)
        mosaicRegistry.registerExpression[ST_ConcaveHull](expressionConfig)
        mosaicRegistry.registerExpression[ST_Distance](expressionConfig)
        mosaicRegistry.registerExpression[ST_Difference](expressionConfig)
        mosaicRegistry.registerExpression[ST_Dimension](expressionConfig)
        mosaicRegistry.registerExpression[ST_Envelope](expressionConfig)
        mosaicRegistry.registerExpression[ST_GeometryType](expressionConfig)
        mosaicRegistry.registerExpression[ST_HasValidCoordinates](expressionConfig)
        mosaicRegistry.registerExpression[ST_Intersection](expressionConfig)
        mosaicRegistry.registerExpression[ST_Intersects](expressionConfig)
        mosaicRegistry.registerExpression[ST_IsValid](expressionConfig)
        mosaicRegistry.registerExpression[ST_Length](expressionConfig)
        mosaicRegistry.registerExpression[ST_Length]("st_perimeter", expressionConfig)
        mosaicRegistry.registerExpression[ST_XMin](expressionConfig)
        mosaicRegistry.registerExpression[ST_XMax](expressionConfig)
        mosaicRegistry.registerExpression[ST_YMin](expressionConfig)
        mosaicRegistry.registerExpression[ST_YMax](expressionConfig)
        mosaicRegistry.registerExpression[ST_ZMin](expressionConfig)
        mosaicRegistry.registerExpression[ST_ZMax](expressionConfig)
        mosaicRegistry.registerExpression[ST_NumPoints](expressionConfig)
        mosaicRegistry.registerExpression[ST_Rotate](expressionConfig)
        mosaicRegistry.registerExpression[ST_Scale](expressionConfig)
        mosaicRegistry.registerExpression[ST_SetSRID](expressionConfig)
        mosaicRegistry.registerExpression[ST_Simplify](expressionConfig)
        mosaicRegistry.registerExpression[ST_SRID](expressionConfig)
        mosaicRegistry.registerExpression[ST_Translate](expressionConfig)
        mosaicRegistry.registerExpression[ST_Transform](expressionConfig)
        mosaicRegistry.registerExpression[ST_UnaryUnion](expressionConfig)
        mosaicRegistry.registerExpression[ST_Union](expressionConfig)
        mosaicRegistry.registerExpression[ST_UpdateSRID](expressionConfig)
        mosaicRegistry.registerExpression[ST_Within](expressionConfig)
        mosaicRegistry.registerExpression[ST_X](expressionConfig)
        mosaicRegistry.registerExpression[ST_Y](expressionConfig)
        mosaicRegistry.registerExpression[ST_Haversine](expressionConfig)

        // noinspection ScalaDeprecation
        registry.registerFunction(
          FunctionIdentifier("st_centroid2D", database),
          ST_Centroid.legacyInfo(database, "st_centroid2D"),
          (exprs: Seq[Expression]) => functions.st_centroid2D(ColumnAdapter(exprs(0))).expr
        )

        registry.registerFunction(
          FunctionIdentifier("st_geomfromwkt", database),
          ConvertTo.registryExpressionInfo(database, "st_geomfromwkt"),
          (exprs: Seq[Expression]) => ConvertTo(exprs(0), "coords", geometryAPI.name, Some("st_geomfromwkt"))
        )
        registry.registerFunction(
          FunctionIdentifier("st_geomfromwkb", database),
          ConvertTo.registryExpressionInfo(database, "st_geomfromwkb"),
          (exprs: Seq[Expression]) => ConvertTo(exprs(0), "coords", geometryAPI.name, Some("st_geomfromwkb"))
        )
        registry.registerFunction(
          FunctionIdentifier("st_geomfromgeojson", database),
          ConvertTo.registryExpressionInfo(database, "st_geomfromgeojson"),
          (exprs: Seq[Expression]) => ConvertTo(AsJSON(exprs(0)), "coords", geometryAPI.name, Some("st_geomfromgeojson"))
        )
        registry.registerFunction(
          FunctionIdentifier("convert_to_hex", database),
          ConvertTo.registryExpressionInfo(database, "convert_to_hex"),
          (exprs: Seq[Expression]) => ConvertTo(exprs(0), "hex", geometryAPI.name, Some("convert_to_hex"))
        )
        registry.registerFunction(
          FunctionIdentifier("convert_to_wkt", database),
          ConvertTo.registryExpressionInfo(database, "convert_to_wkt"),
          (exprs: Seq[Expression]) => ConvertTo(exprs(0), "wkt", geometryAPI.name, Some("convert_to_wkt"))
        )
        registry.registerFunction(
          FunctionIdentifier("convert_to_wkb", database),
          ConvertTo.registryExpressionInfo(database, "convert_to_wkb"),
          (exprs: Seq[Expression]) => ConvertTo(exprs(0), "wkb", geometryAPI.name, Some("convert_to_wkb"))
        )
        registry.registerFunction(
          FunctionIdentifier("convert_to_coords", database),
          ConvertTo.registryExpressionInfo(database, "convert_to_coords"),
          (exprs: Seq[Expression]) => ConvertTo(exprs(0), "coords", geometryAPI.name, Some("convert_to_coords"))
        )
        registry.registerFunction(
          FunctionIdentifier("convert_to_geojson", database),
          ConvertTo.registryExpressionInfo(database, "convert_to_geojson"),
          (exprs: Seq[Expression]) => ConvertTo(exprs(0), "geojson", geometryAPI.name, Some("convert_to_geojson"))
        )
        registry.registerFunction(
          FunctionIdentifier("st_aswkt", database),
          ConvertTo.registryExpressionInfo(database, "st_aswkt"),
          (exprs: Seq[Expression]) => ConvertTo(exprs(0), "wkt", geometryAPI.name, Some("st_aswkt"))
        )
        registry.registerFunction(
          FunctionIdentifier("st_astext", database),
          ConvertTo.registryExpressionInfo(database, "st_astext"),
          (exprs: Seq[Expression]) => ConvertTo(exprs(0), "wkt", geometryAPI.name, Some("st_astext"))
        )
        registry.registerFunction(
          FunctionIdentifier("st_aswkb", database),
          ConvertTo.registryExpressionInfo(database, "st_aswkb"),
          (exprs: Seq[Expression]) => ConvertTo(exprs(0), "wkb", geometryAPI.name, Some("st_aswkb"))
        )
        registry.registerFunction(
          FunctionIdentifier("st_asbinary", database),
          ConvertTo.registryExpressionInfo(database, "st_asbinary"),
          (exprs: Seq[Expression]) => ConvertTo(exprs(0), "wkb", geometryAPI.name, Some("st_asbinary"))
        )
        registry.registerFunction(
          FunctionIdentifier("st_asgeojson", database),
          ConvertTo.registryExpressionInfo(database, "st_asgeojson"),
          (exprs: Seq[Expression]) => ConvertTo(exprs(0), "geojson", geometryAPI.name, Some("st_asgeojson"))
        )

        /** RasterAPI dependent functions */
        mosaicRegistry.registerExpression[RST_Avg](expressionConfig)
        mosaicRegistry.registerExpression[RST_BandMetaData](expressionConfig)
        mosaicRegistry.registerExpression[RST_BoundingBox](expressionConfig)
        mosaicRegistry.registerExpression[RST_Clip](expressionConfig)
        mosaicRegistry.registerExpression[RST_CombineAvg](expressionConfig)
        mosaicRegistry.registerExpression[RST_DerivedBand](expressionConfig)
        mosaicRegistry.registerExpression[RST_GeoReference](expressionConfig)
        mosaicRegistry.registerExpression[RST_GetNoData](expressionConfig)
        mosaicRegistry.registerExpression[RST_GetSubdataset](expressionConfig)
        mosaicRegistry.registerExpression[RST_Height](expressionConfig)
        mosaicRegistry.registerExpression[RST_InitNoData](expressionConfig)
        mosaicRegistry.registerExpression[RST_IsEmpty](expressionConfig)
        mosaicRegistry.registerExpression[RST_Max](expressionConfig)
        mosaicRegistry.registerExpression[RST_Min](expressionConfig)
        mosaicRegistry.registerExpression[RST_Median](expressionConfig)
        mosaicRegistry.registerExpression[RST_MemSize](expressionConfig)
        mosaicRegistry.registerExpression[RST_Merge](expressionConfig)
        mosaicRegistry.registerExpression[RST_FromBands](expressionConfig)
        mosaicRegistry.registerExpression[RST_MetaData](expressionConfig)
        mosaicRegistry.registerExpression[RST_MapAlgebra](expressionConfig)
        mosaicRegistry.registerExpression[RST_NDVI](expressionConfig)
        mosaicRegistry.registerExpression[RST_NumBands](expressionConfig)
        mosaicRegistry.registerExpression[RST_PixelWidth](expressionConfig)
        mosaicRegistry.registerExpression[RST_PixelHeight](expressionConfig)
        mosaicRegistry.registerExpression[RST_PixelCount](expressionConfig)
        mosaicRegistry.registerExpression[RST_RasterToGridAvg](expressionConfig)
        mosaicRegistry.registerExpression[RST_RasterToGridMax](expressionConfig)
        mosaicRegistry.registerExpression[RST_RasterToGridMin](expressionConfig)
        mosaicRegistry.registerExpression[RST_RasterToGridMedian](expressionConfig)
        mosaicRegistry.registerExpression[RST_RasterToGridCount](expressionConfig)
        mosaicRegistry.registerExpression[RST_RasterToWorldCoord](expressionConfig)
        mosaicRegistry.registerExpression[RST_RasterToWorldCoordX](expressionConfig)
        mosaicRegistry.registerExpression[RST_RasterToWorldCoordY](expressionConfig)
        mosaicRegistry.registerExpression[RST_ReTile](expressionConfig)
        mosaicRegistry.registerExpression[RST_Rotation](expressionConfig)
        mosaicRegistry.registerExpression[RST_ScaleX](expressionConfig)
        mosaicRegistry.registerExpression[RST_ScaleY](expressionConfig)
        mosaicRegistry.registerExpression[RST_SetNoData](expressionConfig)
        mosaicRegistry.registerExpression[RST_SkewX](expressionConfig)
        mosaicRegistry.registerExpression[RST_SkewY](expressionConfig)
        mosaicRegistry.registerExpression[RST_SRID](expressionConfig)
        mosaicRegistry.registerExpression[RST_Subdatasets](expressionConfig)
        mosaicRegistry.registerExpression[RST_Summary](expressionConfig)
        mosaicRegistry.registerExpression[RST_Tessellate](expressionConfig)
        mosaicRegistry.registerExpression[RST_FromContent](expressionConfig)
        mosaicRegistry.registerExpression[RST_FromFile](expressionConfig)
        mosaicRegistry.registerExpression[RST_ToOverlappingTiles](expressionConfig)
        mosaicRegistry.registerExpression[RST_TryOpen](expressionConfig)
        mosaicRegistry.registerExpression[RST_Subdivide](expressionConfig)
        mosaicRegistry.registerExpression[RST_UpperLeftX](expressionConfig)
        mosaicRegistry.registerExpression[RST_UpperLeftY](expressionConfig)
        mosaicRegistry.registerExpression[RST_Width](expressionConfig)
        mosaicRegistry.registerExpression[RST_WorldToRasterCoord](expressionConfig)
        mosaicRegistry.registerExpression[RST_WorldToRasterCoordX](expressionConfig)
        mosaicRegistry.registerExpression[RST_WorldToRasterCoordY](expressionConfig)

        /** Aggregators */
        registry.registerFunction(
          FunctionIdentifier("st_intersection_aggregate", database),
          ST_IntersectionAggregate.registryExpressionInfo(database),
          (exprs: Seq[Expression]) => ST_IntersectionAggregate(exprs(0), exprs(1), geometryAPI.name, indexSystem, 0, 0)
        )
        registry.registerFunction(
          FunctionIdentifier("st_intersection_agg", database),
          ST_IntersectionAggregate.registryExpressionInfo(database),
          (exprs: Seq[Expression]) => ST_IntersectionAggregate(exprs(0), exprs(1), geometryAPI.name, indexSystem, 0, 0)
        )
        registry.registerFunction(
          FunctionIdentifier("st_intersects_aggregate", database),
          ST_IntersectsAggregate.registryExpressionInfo(database),
          (exprs: Seq[Expression]) => ST_IntersectsAggregate(exprs(0), exprs(1), geometryAPI.name)
        )
        registry.registerFunction(
          FunctionIdentifier("st_intersects_agg", database),
          ST_IntersectsAggregate.registryExpressionInfo(database),
          (exprs: Seq[Expression]) => ST_IntersectsAggregate(exprs(0), exprs(1), geometryAPI.name)
        )
        registry.registerFunction(
          FunctionIdentifier("st_union_agg", database),
          ST_UnionAgg.registryExpressionInfo(database),
          (exprs: Seq[Expression]) => ST_UnionAgg(exprs(0), geometryAPI.name)
        )
        registry.registerFunction(
          FunctionIdentifier("rst_merge_agg", database),
          RST_MergeAgg.registryExpressionInfo(database),
          (exprs: Seq[Expression]) => RST_MergeAgg(exprs(0), expressionConfig)
        )
        registry.registerFunction(
          FunctionIdentifier("rst_combineavg_agg", database),
          RST_CombineAvgAgg.registryExpressionInfo(database),
          (exprs: Seq[Expression]) => RST_CombineAvgAgg(exprs(0), expressionConfig)
        )
        registry.registerFunction(
          FunctionIdentifier("rst_derivedband_agg", database),
          RST_DerivedBandAgg.registryExpressionInfo(database),
          (exprs: Seq[Expression]) => RST_DerivedBandAgg(exprs(0), exprs(1), exprs(2), expressionConfig)
        )

        /** IndexSystem and GeometryAPI Specific methods */
        registry.registerFunction(
          FunctionIdentifier("grid_tessellateexplode", database),
          MosaicExplode.registryExpressionInfo(database),
          (exprs: Seq[Expression]) =>
              exprs match {
                  case e if e.length == 2 => MosaicExplode(e(0), e(1), lit(true).expr, indexSystem, geometryAPI.name)
                  case e                  => MosaicExplode(e(0), e(1), e(2), indexSystem, geometryAPI.name)
              }
        )
        registry.registerFunction(
          FunctionIdentifier("grid_tessellateaslong", database),
          MosaicFill.registryExpressionInfo(database),
          (exprs: Seq[Expression]) => MosaicFill(exprs(0), exprs(1), lit(true).expr, indexSystem, geometryAPI.name)
        )
        registry.registerFunction(
          FunctionIdentifier("grid_tessellate", database),
          MosaicFill.registryExpressionInfo(database),
          (exprs: Seq[Expression]) =>
              exprs match {
                  case e if e.length == 2 => MosaicFill(e(0), e(1), lit(true).expr, indexSystem, geometryAPI.name)
                  case e                  => MosaicFill(e(0), e(1), e(2), indexSystem, geometryAPI.name)
              }
        )

        if (shouldUseDatabricksH3()) {
            // Forward the H3 calls to product directly
            registerProductH3(registry, database)
        } else {
            registry.registerFunction(
              FunctionIdentifier("grid_longlatascellid", database),
              PointIndexLonLat.registryExpressionInfo(database),
              (exprs: Seq[Expression]) => PointIndexLonLat(exprs(0), exprs(1), exprs(2), indexSystem)
            )

            registry.registerFunction(
              FunctionIdentifier("grid_polyfill", database),
              Polyfill.registryExpressionInfo(database),
              (exprs: Seq[Expression]) => Polyfill(exprs(0), exprs(1), indexSystem, geometryAPI.name)
            )

            registry.registerFunction(
              FunctionIdentifier("grid_boundaryaswkb", database),
              IndexGeometry.registryExpressionInfo(database),
              (exprs: Seq[Expression]) => IndexGeometry(exprs(0), Literal("WKB"), indexSystem, geometryAPI.name)
            )

            registry.registerFunction(
              FunctionIdentifier("grid_distance", database),
              GridDistance.registryExpressionInfo(database),
              (exprs: Seq[Expression]) => GridDistance(exprs(0), exprs(1), indexSystem, geometryAPI.name)
            )
        }

        registry.registerFunction(
          FunctionIdentifier("grid_pointascellid", database),
          PointIndexGeom.registryExpressionInfo(database),
          (exprs: Seq[Expression]) => PointIndexGeom(exprs(0), exprs(1), indexSystem, geometryAPI.name)
        )

        registry.registerFunction(
          FunctionIdentifier("grid_cell_intersection", database),
          CellIntersection.registryExpressionInfo(database),
          (exprs: Seq[Expression]) => CellIntersection(exprs(0), exprs(1), indexSystem, geometryAPI.name)
        )
        registry.registerFunction(
          FunctionIdentifier("grid_cell_union", database),
          CellUnion.registryExpressionInfo(database),
          (exprs: Seq[Expression]) => CellUnion(exprs(0), exprs(1), indexSystem, geometryAPI.name)
        )
        registry.registerFunction(
          FunctionIdentifier("grid_cell_intersection_agg", database),
          CellIntersectionAgg.registryExpressionInfo(database),
          (exprs: Seq[Expression]) => CellIntersectionAgg(exprs(0), geometryAPI.name, indexSystem)
        )
        registry.registerFunction(
          FunctionIdentifier("grid_cell_union_agg", database),
          CellUnionAgg.registryExpressionInfo(database),
          (exprs: Seq[Expression]) => CellUnionAgg(exprs(0), geometryAPI.name, indexSystem)
        )

        registry.registerFunction(
          FunctionIdentifier("grid_boundary", database),
          IndexGeometry.registryExpressionInfo(database),
          (exprs: Seq[Expression]) => IndexGeometry(exprs(0), exprs(1), indexSystem, geometryAPI.name)
        )
        registry.registerFunction(
          FunctionIdentifier("grid_cellkring", database),
          CellKRing.registryExpressionInfo(database),
          (exprs: Seq[Expression]) => CellKRing(exprs(0), exprs(1), indexSystem, geometryAPI.name)
        )
        registry.registerFunction(
          FunctionIdentifier("grid_cellkringexplode", database),
          CellKRingExplode.registryExpressionInfo(database),
          (exprs: Seq[Expression]) => CellKRingExplode(exprs(0), exprs(1), indexSystem, geometryAPI.name)
        )
        registry.registerFunction(
          FunctionIdentifier("grid_cellarea", database),
          CellArea.registryExpressionInfo(database),
          (exprs: Seq[Expression]) => CellArea(exprs(0), indexSystem, geometryAPI.name)
        )
        registry.registerFunction(
          FunctionIdentifier("grid_cellkloop", database),
          CellKLoop.registryExpressionInfo(database),
          (exprs: Seq[Expression]) => CellKLoop(exprs(0), exprs(1), indexSystem, geometryAPI.name)
        )
        registry.registerFunction(
          FunctionIdentifier("grid_cellkloopexplode", database),
          CellKLoopExplode.registryExpressionInfo(database),
          (exprs: Seq[Expression]) => CellKLoopExplode(exprs(0), exprs(1), indexSystem, geometryAPI.name)
        )
        registry.registerFunction(
          FunctionIdentifier("grid_geometrykring", database),
          GeometryKRing.registryExpressionInfo(database),
          (exprs: Seq[Expression]) => GeometryKRing(exprs(0), exprs(1), exprs(2), indexSystem, geometryAPI.name)
        )
        registry.registerFunction(
          FunctionIdentifier("grid_geometrykringexplode", database),
          GeometryKRingExplode.registryExpressionInfo(database),
          (exprs: Seq[Expression]) => GeometryKRingExplode(exprs(0), exprs(1), exprs(2), indexSystem, geometryAPI.name)
        )
        registry.registerFunction(
          FunctionIdentifier("grid_geometrykloop", database),
          GeometryKLoop.registryExpressionInfo(database),
          (exprs: Seq[Expression]) => GeometryKLoop(exprs(0), exprs(1), exprs(2), indexSystem, geometryAPI.name)
        )
        registry.registerFunction(
          FunctionIdentifier("grid_geometrykloopexplode", database),
          GeometryKLoopExplode.registryExpressionInfo(database),
          (exprs: Seq[Expression]) => GeometryKLoopExplode(exprs(0), exprs(1), exprs(2), indexSystem, geometryAPI.name)
        )

        // DataType keywords are needed at checkInput execution time.
        // They cant be passed as Expressions to ConvertTo Expression.
        // Instead they are passed as String instances and for SQL
        // parser purposes separate method names are defined.

        registry.registerFunction(
          FunctionIdentifier("st_dump", database),
          FlattenPolygons.registryExpressionInfo(database),
          (exprs: Seq[Expression]) => FlattenPolygons(exprs(0), geometryAPI.name)
        )

        // Not specific to Mosaic
        registry.registerFunction(
          FunctionIdentifier("try_sql", database),
          TrySql.registryExpressionInfo(database, "try_sql"),
          (exprs: Seq[Expression]) => TrySql(exprs(0))
        )

        /** Legacy API Specific aliases */
        aliasFunction(registry, "index_geometry", database, "grid_boundaryaswkb", database)
        aliasFunction(registry, "mosaic_explode", database, "grid_tessellateexplode", database)
        aliasFunction(registry, "mosaicfill", database, "grid_tessellate", database)
        aliasFunction(registry, "point_index_geom", database, "grid_pointascellid", database)
        aliasFunction(registry, "point_index_lonlat", database, "grid_longlatascellid", database)
        aliasFunction(registry, "polyfill", database, "grid_polyfill", database)

    }

    def getGeometryAPI: GeometryAPI = this.geometryAPI

    def getIndexSystem: IndexSystem = this.indexSystem

    def getProductMethod(methodName: String): universe.MethodMirror = {
        val functionsModuleSymbol: universe.ModuleSymbol = mirror.staticModule(DATABRICKS_SQL_FUNCTIONS_MODULE)

        val functionsModuleMirror = mirror.reflectModule(functionsModuleSymbol)
        val instanceMirror = mirror.reflect(functionsModuleMirror.instance)

        val methodSymbol = functionsModuleSymbol.info.decl(universe.TermName(methodName)).asMethod
        instanceMirror.reflectMethod(methodSymbol)
    }

    def shouldUseDatabricksH3(): Boolean = {
        val spark = SparkSession.builder().getOrCreate()
        val isDatabricksH3Enabled = spark.conf.get(SPARK_DATABRICKS_GEO_H3_ENABLED, "false") == "true"
        indexSystem.name == H3.name && isDatabricksH3Enabled
    }

    // scalastyle:off object.name
    object functions extends Serializable {

        /**
          * functions should follow the pattern "def fname(argName: Type, ...):
          * returnType = ..." failing to do so may brake the R build.
          */

        /** IndexSystem and GeometryAPI Agnostic methods */
        def as_hex(inGeom: Column): Column = ColumnAdapter(AsHex(inGeom.expr))
        def as_json(inGeom: Column): Column = ColumnAdapter(AsJSON(inGeom.expr))

        /** GeometryAPI Specific */

        /** Spatial functions */
        def flatten_polygons(geom: Column): Column = ColumnAdapter(FlattenPolygons(geom.expr, geometryAPI.name))
        def st_area(geom: Column): Column = ColumnAdapter(ST_Area(geom.expr, expressionConfig))
        def st_buffer(geom: Column, radius: Column): Column =
            ColumnAdapter(ST_Buffer(geom.expr, radius.cast("double").expr, expressionConfig))
        def st_buffer(geom: Column, radius: Double): Column =
            ColumnAdapter(ST_Buffer(geom.expr, lit(radius).cast("double").expr, expressionConfig))
        def st_bufferloop(geom: Column, r1: Column, r2: Column): Column =
            ColumnAdapter(ST_BufferLoop(geom.expr, r1.cast("double").expr, r2.cast("double").expr, expressionConfig))
        def st_bufferloop(geom: Column, r1: Double, r2: Double): Column =
            ColumnAdapter(ST_BufferLoop(geom.expr, lit(r1).cast("double").expr, lit(r2).cast("double").expr, expressionConfig))
        def st_buffer_cap_style(geom: Column, radius: Column, capStyle: Column): Column =
            ColumnAdapter(ST_BufferCapStyle(geom.expr, radius.cast("double").expr, capStyle.expr, expressionConfig))
        def st_buffer_cap_style(geom: Column, radius: Double, capStyle: String): Column =
            ColumnAdapter(ST_BufferCapStyle(geom.expr, lit(radius).cast("double").expr, lit(capStyle).expr, expressionConfig))
        def st_centroid(geom: Column): Column = ColumnAdapter(ST_Centroid(geom.expr, expressionConfig))
        def st_convexhull(geom: Column): Column = ColumnAdapter(ST_ConvexHull(geom.expr, expressionConfig))
        def st_concavehull(geom: Column, concavity: Column, allowHoles: Column): Column =
            ColumnAdapter(ST_ConcaveHull(geom.expr, concavity.cast("double").expr, allowHoles.expr, expressionConfig))
        def st_concavehull(geom: Column, concavity: Double, allowHoles: Boolean = false): Column =
            ColumnAdapter(ST_ConcaveHull(geom.expr, lit(concavity).cast("double").expr, lit(allowHoles).expr, expressionConfig))
        def st_difference(geom1: Column, geom2: Column): Column = ColumnAdapter(ST_Difference(geom1.expr, geom2.expr, expressionConfig))
        def st_distance(geom1: Column, geom2: Column): Column = ColumnAdapter(ST_Distance(geom1.expr, geom2.expr, expressionConfig))
        def st_dimension(geom: Column): Column = ColumnAdapter(ST_Dimension(geom.expr, expressionConfig))
        def st_dump(geom: Column): Column = ColumnAdapter(FlattenPolygons(geom.expr, geometryAPI.name))
        def st_envelope(geom: Column): Column = ColumnAdapter(ST_Envelope(geom.expr, expressionConfig))
        def st_geometrytype(geom: Column): Column = ColumnAdapter(ST_GeometryType(geom.expr, expressionConfig))
        def st_hasvalidcoordinates(geom: Column, crsCode: Column, which: Column): Column =
            ColumnAdapter(ST_HasValidCoordinates(geom.expr, crsCode.expr, which.expr, expressionConfig))
        def st_intersection(left: Column, right: Column): Column = ColumnAdapter(ST_Intersection(left.expr, right.expr, expressionConfig))
        def st_isvalid(geom: Column): Column = ColumnAdapter(ST_IsValid(geom.expr, expressionConfig))
        def st_length(geom: Column): Column = ColumnAdapter(ST_Length(geom.expr, expressionConfig))
        def st_numpoints(geom: Column): Column = ColumnAdapter(ST_NumPoints(geom.expr, expressionConfig))
        def st_perimeter(geom: Column): Column = ColumnAdapter(ST_Length(geom.expr, expressionConfig))

        def st_haversine(lat1: Column, lon1: Column, lat2: Column, lon2: Column): Column =
            ColumnAdapter(ST_Haversine(lat1.expr, lon1.expr, lat2.expr, lon2.expr))

        def st_rotate(geom1: Column, td: Column): Column = ColumnAdapter(ST_Rotate(geom1.expr, td.expr, expressionConfig))
        def st_scale(geom1: Column, xd: Column, yd: Column): Column =
            ColumnAdapter(ST_Scale(geom1.expr, xd.expr, yd.expr, expressionConfig))
        def st_setsrid(geom: Column, srid: Column): Column = ColumnAdapter(ST_SetSRID(geom.expr, srid.expr, expressionConfig))
        def st_simplify(geom: Column, tolerance: Column): Column =
            ColumnAdapter(ST_Simplify(geom.expr, tolerance.cast("double").expr, expressionConfig))
        def st_simplify(geom: Column, tolerance: Double): Column =
            ColumnAdapter(ST_Simplify(geom.expr, lit(tolerance).cast("double").expr, expressionConfig))
        def st_srid(geom: Column): Column = ColumnAdapter(ST_SRID(geom.expr, expressionConfig))
        def st_transform(geom: Column, srid: Column): Column = ColumnAdapter(ST_Transform(geom.expr, srid.expr, expressionConfig))
        def st_translate(geom1: Column, xd: Column, yd: Column): Column =
            ColumnAdapter(ST_Translate(geom1.expr, xd.expr, yd.expr, expressionConfig))
        def st_x(geom: Column): Column = ColumnAdapter(ST_X(geom.expr, expressionConfig))
        def st_y(geom: Column): Column = ColumnAdapter(ST_Y(geom.expr, expressionConfig))
        def st_xmax(geom: Column): Column = ColumnAdapter(ST_MinMaxXYZ(geom.expr, expressionConfig, "X", "MAX"))
        def st_xmin(geom: Column): Column = ColumnAdapter(ST_MinMaxXYZ(geom.expr, expressionConfig, "X", "MIN"))
        def st_ymax(geom: Column): Column = ColumnAdapter(ST_MinMaxXYZ(geom.expr, expressionConfig, "Y", "MAX"))
        def st_ymin(geom: Column): Column = ColumnAdapter(ST_MinMaxXYZ(geom.expr, expressionConfig, "Y", "MIN"))
        def st_zmax(geom: Column): Column = ColumnAdapter(ST_MinMaxXYZ(geom.expr, expressionConfig, "Z", "MAX"))
        def st_zmin(geom: Column): Column = ColumnAdapter(ST_MinMaxXYZ(geom.expr, expressionConfig, "Z", "MIN"))
        def st_union(leftGeom: Column, rightGeom: Column): Column = ColumnAdapter(ST_Union(leftGeom.expr, rightGeom.expr, expressionConfig))
        def st_unaryunion(geom: Column): Column = ColumnAdapter(ST_UnaryUnion(geom.expr, expressionConfig))
        def st_updatesrid(geom: Column, srcSRID: Column, destSRID: Column): Column =
            ColumnAdapter(ST_UpdateSRID(geom.expr, srcSRID.cast("int").expr, destSRID.cast("int").expr, expressionConfig))
        def st_updatesrid(geom: Column, srcSRID: Int, destSRID: Int): Column =
            ColumnAdapter(ST_UpdateSRID(geom.expr, lit(srcSRID).expr, lit(destSRID).expr, expressionConfig))

        /** Undocumented helper */
        def convert_to(inGeom: Column, outDataType: String): Column =
            ColumnAdapter(ConvertTo(inGeom.expr, outDataType, geometryAPI.name, Some("convert_to")))

        /** Geometry constructors */
        def st_point(xVal: Column, yVal: Column): Column = ColumnAdapter(ST_Point(xVal.expr, yVal.expr))
        def st_geomfromwkt(inGeom: Column): Column =
            ColumnAdapter(ConvertTo(inGeom.expr, "coords", geometryAPI.name, Some("st_geomfromwkt")))
        def st_geomfromwkb(inGeom: Column): Column =
            ColumnAdapter(ConvertTo(inGeom.expr, "coords", geometryAPI.name, Some("st_geomfromwkb")))
        def st_geomfromgeojson(inGeom: Column): Column =
            ColumnAdapter(ConvertTo(AsJSON(inGeom.expr), "coords", geometryAPI.name, Some("st_geomfromgeojson")))
        def st_makeline(points: Column): Column = ColumnAdapter(ST_MakeLine(points.expr, geometryAPI.name))
        def st_makepolygon(boundaryRing: Column): Column = ColumnAdapter(ST_MakePolygon(boundaryRing.expr, array().expr))
        def st_makepolygon(boundaryRing: Column, holeRingArray: Column): Column =
            ColumnAdapter(ST_MakePolygon(boundaryRing.expr, holeRingArray.expr))

        /** Geometry accessors */
        def st_asbinary(geom: Column): Column = ColumnAdapter(ConvertTo(geom.expr, "wkb", geometryAPI.name, Some("st_asbinary")))
        def st_asgeojson(geom: Column): Column = ColumnAdapter(ConvertTo(geom.expr, "geojson", geometryAPI.name, Some("st_asgeojson")))
        def st_astext(geom: Column): Column = ColumnAdapter(ConvertTo(geom.expr, "wkt", geometryAPI.name, Some("st_astext")))
        def st_aswkb(geom: Column): Column = ColumnAdapter(ConvertTo(geom.expr, "wkb", geometryAPI.name, Some("st_aswkb")))
        def st_aswkt(geom: Column): Column = ColumnAdapter(ConvertTo(geom.expr, "wkt", geometryAPI.name, Some("st_aswkt")))

        /** Spatial predicates */
        def st_contains(geom1: Column, geom2: Column): Column = ColumnAdapter(ST_Contains(geom1.expr, geom2.expr, expressionConfig))
        def st_intersects(left: Column, right: Column): Column = ColumnAdapter(ST_Intersects(left.expr, right.expr, expressionConfig))
        def st_within(geom1: Column, geom2: Column): Column = ColumnAdapter(ST_Within(geom1.expr, geom2.expr, expressionConfig))

        /** RasterAPI dependent functions */
        def rst_bandmetadata(raster: Column, band: Column): Column =
            ColumnAdapter(RST_BandMetaData(raster.expr, band.expr, expressionConfig))
        def rst_bandmetadata(raster: Column, band: Int): Column =
            ColumnAdapter(RST_BandMetaData(raster.expr, lit(band).expr, expressionConfig))
        def rst_boundingbox(raster: Column): Column = ColumnAdapter(RST_BoundingBox(raster.expr, expressionConfig))
        def rst_clip(raster: Column, geometry: Column): Column = ColumnAdapter(RST_Clip(raster.expr, geometry.expr, expressionConfig))
        def rst_pixelcount(raster: Column): Column = ColumnAdapter(RST_PixelCount(raster.expr, expressionConfig))
        def rst_combineavg(rasterArray: Column): Column = ColumnAdapter(RST_CombineAvg(rasterArray.expr, expressionConfig))
        def rst_derivedband(raster: Column, pythonFunc: Column, funcName: Column): Column =
            ColumnAdapter(RST_DerivedBand(raster.expr, pythonFunc.expr, funcName.expr, expressionConfig))
        def rst_georeference(raster: Column): Column = ColumnAdapter(RST_GeoReference(raster.expr, expressionConfig))
        def rst_getnodata(raster: Column): Column = ColumnAdapter(RST_GetNoData(raster.expr, expressionConfig))
        def rst_getsubdataset(raster: Column, subdatasetName: Column): Column =
            ColumnAdapter(RST_GetSubdataset(raster.expr, subdatasetName.expr, expressionConfig))
        def rst_getsubdataset(raster: Column, subdatasetName: String): Column =
            ColumnAdapter(RST_GetSubdataset(raster.expr, lit(subdatasetName).expr, expressionConfig))
        def rst_height(raster: Column): Column = ColumnAdapter(RST_Height(raster.expr, expressionConfig))
        def rst_initnodata(raster: Column): Column = ColumnAdapter(RST_InitNoData(raster.expr, expressionConfig))
        def rst_isempty(raster: Column): Column = ColumnAdapter(RST_IsEmpty(raster.expr, expressionConfig))
        def rst_max(raster: Column): Column = ColumnAdapter(RST_Max(raster.expr, expressionConfig))
        def rst_min(raster: Column): Column = ColumnAdapter(RST_Min(raster.expr, expressionConfig))
        def rst_median(raster: Column): Column = ColumnAdapter(RST_Median(raster.expr, expressionConfig))
        def rst_avg(raster: Column): Column = ColumnAdapter(RST_Avg(raster.expr, expressionConfig))
        def rst_memsize(raster: Column): Column = ColumnAdapter(RST_MemSize(raster.expr, expressionConfig))
        def rst_frombands(bandsArray: Column): Column = ColumnAdapter(RST_FromBands(bandsArray.expr, expressionConfig))
        def rst_merge(rasterArray: Column): Column = ColumnAdapter(RST_Merge(rasterArray.expr, expressionConfig))
        def rst_metadata(raster: Column): Column = ColumnAdapter(RST_MetaData(raster.expr, expressionConfig))
        def rst_mapalgebra(rasterArray: Column, jsonSpec: Column): Column =
            ColumnAdapter(RST_MapAlgebra(rasterArray.expr, jsonSpec.expr, expressionConfig))
        def rst_ndvi(raster: Column, band1: Column, band2: Column): Column =
            ColumnAdapter(RST_NDVI(raster.expr, band1.expr, band2.expr, expressionConfig))
        def rst_ndvi(raster: Column, band1: Int, band2: Int): Column =
            ColumnAdapter(RST_NDVI(raster.expr, lit(band1).expr, lit(band2).expr, expressionConfig))
        def rst_numbands(raster: Column): Column = ColumnAdapter(RST_NumBands(raster.expr, expressionConfig))
        def rst_pixelheight(raster: Column): Column = ColumnAdapter(RST_PixelHeight(raster.expr, expressionConfig))
        def rst_pixelwidth(raster: Column): Column = ColumnAdapter(RST_PixelWidth(raster.expr, expressionConfig))
        def rst_rastertogridavg(raster: Column, resolution: Column): Column =
            ColumnAdapter(RST_RasterToGridAvg(raster.expr, resolution.expr, expressionConfig))
        def rst_rastertogridcount(raster: Column, resolution: Column): Column =
            ColumnAdapter(RST_RasterToGridCount(raster.expr, resolution.expr, expressionConfig))
        def rst_rastertogridmax(raster: Column, resolution: Column): Column =
            ColumnAdapter(RST_RasterToGridMax(raster.expr, resolution.expr, expressionConfig))
        def rst_rastertogridmedian(raster: Column, resolution: Column): Column =
            ColumnAdapter(RST_RasterToGridMedian(raster.expr, resolution.expr, expressionConfig))
        def rst_rastertogridmin(raster: Column, resolution: Column): Column =
            ColumnAdapter(RST_RasterToGridMin(raster.expr, resolution.expr, expressionConfig))
        def rst_rastertoworldcoord(raster: Column, x: Column, y: Column): Column =
            ColumnAdapter(RST_RasterToWorldCoord(raster.expr, x.expr, y.expr, expressionConfig))
        def rst_rastertoworldcoord(raster: Column, x: Int, y: Int): Column =
            ColumnAdapter(RST_RasterToWorldCoord(raster.expr, lit(x).expr, lit(y).expr, expressionConfig))
        def rst_rastertoworldcoordx(raster: Column, x: Column, y: Column): Column =
            ColumnAdapter(RST_RasterToWorldCoordX(raster.expr, x.expr, y.expr, expressionConfig))
        def rst_rastertoworldcoordx(raster: Column, x: Int, y: Int): Column =
            ColumnAdapter(RST_RasterToWorldCoordX(raster.expr, lit(x).expr, lit(y).expr, expressionConfig))
        def rst_rastertoworldcoordy(raster: Column, x: Column, y: Column): Column =
            ColumnAdapter(RST_RasterToWorldCoordY(raster.expr, x.expr, y.expr, expressionConfig))
        def rst_rastertoworldcoordy(raster: Column, x: Int, y: Int): Column =
            ColumnAdapter(RST_RasterToWorldCoordY(raster.expr, lit(x).expr, lit(y).expr, expressionConfig))
        def rst_retile(raster: Column, tileWidth: Column, tileHeight: Column): Column =
            ColumnAdapter(RST_ReTile(raster.expr, tileWidth.expr, tileHeight.expr, expressionConfig))
        def rst_retile(raster: Column, tileWidth: Int, tileHeight: Int): Column =
            ColumnAdapter(RST_ReTile(raster.expr, lit(tileWidth).expr, lit(tileHeight).expr, expressionConfig))
        def rst_rotation(raster: Column): Column = ColumnAdapter(RST_Rotation(raster.expr, expressionConfig))
        def rst_scalex(raster: Column): Column = ColumnAdapter(RST_ScaleX(raster.expr, expressionConfig))
        def rst_scaley(raster: Column): Column = ColumnAdapter(RST_ScaleY(raster.expr, expressionConfig))
        def rst_setnodata(raster: Column, nodata: Column): Column = ColumnAdapter(RST_SetNoData(raster.expr, nodata.expr, expressionConfig))
        def rst_setnodata(raster: Column, nodata: Double): Column =
            ColumnAdapter(RST_SetNoData(raster.expr, lit(nodata).expr, expressionConfig))
        def rst_skewx(raster: Column): Column = ColumnAdapter(RST_SkewX(raster.expr, expressionConfig))
        def rst_skewy(raster: Column): Column = ColumnAdapter(RST_SkewY(raster.expr, expressionConfig))
        def rst_srid(raster: Column): Column = ColumnAdapter(RST_SRID(raster.expr, expressionConfig))
        def rst_subdatasets(raster: Column): Column = ColumnAdapter(RST_Subdatasets(raster.expr, expressionConfig))
        def rst_summary(raster: Column): Column = ColumnAdapter(RST_Summary(raster.expr, expressionConfig))
        def rst_tessellate(raster: Column, resolution: Column): Column =
            ColumnAdapter(RST_Tessellate(raster.expr, resolution.expr, expressionConfig))
        def rst_tessellate(raster: Column, resolution: Int): Column =
            ColumnAdapter(RST_Tessellate(raster.expr, lit(resolution).expr, expressionConfig))
        def rst_fromcontent(raster: Column, driver: Column): Column =
            ColumnAdapter(RST_FromContent(raster.expr, driver.expr, lit(-1).expr, expressionConfig))
        def rst_fromcontent(raster: Column, driver: Column, sizeInMB: Column): Column =
            ColumnAdapter(RST_FromContent(raster.expr, driver.expr, sizeInMB.expr, expressionConfig))
        def rst_fromcontent(raster: Column, driver: String): Column =
            ColumnAdapter(RST_FromContent(raster.expr, lit(driver).expr, lit(-1).expr, expressionConfig))
        def rst_fromcontent(raster: Column, driver: String, sizeInMB: Int): Column =
            ColumnAdapter(RST_FromContent(raster.expr, lit(driver).expr, lit(sizeInMB).expr, expressionConfig))
        def rst_fromfile(raster: Column): Column = ColumnAdapter(RST_FromFile(raster.expr, lit(-1).expr, expressionConfig))
        def rst_fromfile(raster: Column, sizeInMB: Column): Column =
            ColumnAdapter(RST_FromFile(raster.expr, sizeInMB.expr, expressionConfig))
        def rst_fromfile(raster: Column, sizeInMB: Int): Column =
            ColumnAdapter(RST_FromFile(raster.expr, lit(sizeInMB).expr, expressionConfig))
        def rst_to_overlapping_tiles(raster: Column, width: Int, height: Int, overlap: Int): Column =
            ColumnAdapter(RST_ToOverlappingTiles(raster.expr, lit(width).expr, lit(height).expr, lit(overlap).expr, expressionConfig))
        def rst_to_overlapping_tiles(raster: Column, width: Column, height: Column, overlap: Column): Column =
            ColumnAdapter(RST_ToOverlappingTiles(raster.expr, width.expr, height.expr, overlap.expr, expressionConfig))
        def rst_tryopen(raster: Column): Column = ColumnAdapter(RST_TryOpen(raster.expr, expressionConfig))
        def rst_subdivide(raster: Column, sizeInMB: Column): Column =
            ColumnAdapter(RST_Subdivide(raster.expr, sizeInMB.expr, expressionConfig))
        def rst_subdivide(raster: Column, sizeInMB: Int): Column =
            ColumnAdapter(RST_Subdivide(raster.expr, lit(sizeInMB).expr, expressionConfig))
        def rst_upperleftx(raster: Column): Column = ColumnAdapter(RST_UpperLeftX(raster.expr, expressionConfig))
        def rst_upperlefty(raster: Column): Column = ColumnAdapter(RST_UpperLeftY(raster.expr, expressionConfig))
        def rst_width(raster: Column): Column = ColumnAdapter(RST_Width(raster.expr, expressionConfig))
        def rst_worldtorastercoord(raster: Column, x: Column, y: Column): Column =
            ColumnAdapter(RST_WorldToRasterCoord(raster.expr, x.expr, y.expr, expressionConfig))
        def rst_worldtorastercoord(raster: Column, x: Double, y: Double): Column =
            ColumnAdapter(RST_WorldToRasterCoord(raster.expr, lit(x).expr, lit(y).expr, expressionConfig))
        def rst_worldtorastercoordx(raster: Column, x: Column, y: Column): Column =
            ColumnAdapter(RST_WorldToRasterCoordX(raster.expr, x.expr, y.expr, expressionConfig))
        def rst_worldtorastercoordx(raster: Column, x: Double, y: Double): Column =
            ColumnAdapter(RST_WorldToRasterCoordX(raster.expr, lit(x).expr, lit(y).expr, expressionConfig))
        def rst_worldtorastercoordy(raster: Column, x: Column, y: Column): Column =
            ColumnAdapter(RST_WorldToRasterCoordY(raster.expr, x.expr, y.expr, expressionConfig))
        def rst_worldtorastercoordy(raster: Column, x: Double, y: Double): Column =
            ColumnAdapter(RST_WorldToRasterCoordY(raster.expr, lit(x).expr, lit(y).expr, expressionConfig))

        /** Aggregators */
        def st_intersects_aggregate(leftIndex: Column, rightIndex: Column): Column =
            ColumnAdapter(
              ST_IntersectsAggregate(leftIndex.expr, rightIndex.expr, geometryAPI.name).toAggregateExpression(isDistinct = false)
            )

        def st_intersects_agg(leftIndex: Column, rightIndex: Column): Column = st_intersects_aggregate(leftIndex, rightIndex)
        def st_intersection_aggregate(leftIndex: Column, rightIndex: Column): Column =
            ColumnAdapter(
              ST_IntersectionAggregate(leftIndex.expr, rightIndex.expr, geometryAPI.name, indexSystem, 0, 0)
                  .toAggregateExpression(isDistinct = false)
            )
        def st_intersection_agg(leftIndex: Column, rightIndex: Column): Column = st_intersection_aggregate(leftIndex, rightIndex)
        def st_union_agg(geom: Column): Column =
            ColumnAdapter(ST_UnionAgg(geom.expr, geometryAPI.name).toAggregateExpression(isDistinct = false))
        def rst_merge_agg(raster: Column): Column =
            ColumnAdapter(RST_MergeAgg(raster.expr, expressionConfig).toAggregateExpression(isDistinct = false))
        def rst_combineavg_agg(raster: Column): Column =
            ColumnAdapter(RST_CombineAvgAgg(raster.expr, expressionConfig).toAggregateExpression(isDistinct = false))
        def rst_derivedband_agg(raster: Column, pythonFunc: Column, funcName: Column): Column =
            ColumnAdapter(
              RST_DerivedBandAgg(raster.expr, pythonFunc.expr, funcName.expr, expressionConfig).toAggregateExpression(isDistinct = false)
            )

        /** IndexSystem Specific */

        /** IndexSystem and GeometryAPI Specific methods */
        def grid_cell_intersection(chip1: Column, chip2: Column): Column =
            ColumnAdapter(CellIntersection(chip1.expr, chip2.expr, indexSystem, geometryAPI.name))
        def grid_cell_intersection_agg(chip: Column): Column =
            ColumnAdapter(CellIntersectionAgg(chip.expr, geometryAPI.name, indexSystem).toAggregateExpression(isDistinct = false))
        def grid_cell_union(chip1: Column, chip2: Column): Column =
            ColumnAdapter(CellUnion(chip1.expr, chip2.expr, indexSystem, geometryAPI.name))
        def grid_cell_union_agg(chip: Column): Column =
            ColumnAdapter(CellUnionAgg(chip.expr, geometryAPI.name, indexSystem).toAggregateExpression(isDistinct = false))
        def grid_distance(cell1: Column, cell2: Column): Column =
            ColumnAdapter(GridDistance(cell1.expr, cell2.expr, indexSystem, geometryAPI.name))
        def grid_tessellateexplode(geom: Column, resolution: Column): Column = grid_tessellateexplode(geom, resolution, lit(true))
        def grid_tessellateexplode(geom: Column, resolution: Int): Column = grid_tessellateexplode(geom, lit(resolution), lit(true))
        def grid_tessellateexplode(geom: Column, resolution: Int, keepCoreGeometries: Boolean): Column =
            grid_tessellateexplode(geom, lit(resolution), lit(keepCoreGeometries))
        def grid_tessellateexplode(geom: Column, resolution: Int, keepCoreGeometries: Column): Column =
            grid_tessellateexplode(geom, lit(resolution), keepCoreGeometries)
        def grid_tessellateexplode(geom: Column, resolution: Column, keepCoreGeometries: Column): Column =
            ColumnAdapter(
              MosaicExplode(geom.expr, resolution.expr, keepCoreGeometries.expr, indexSystem, geometryAPI.name)
            )
        def grid_tessellate(geom: Column, resolution: Column): Column = grid_tessellate(geom, resolution, lit(true))
        def grid_tessellate(geom: Column, resolution: Int): Column = grid_tessellate(geom, lit(resolution), lit(true))
        def grid_tessellate(geom: Column, resolution: Column, keepCoreGeometries: Boolean): Column =
            grid_tessellate(geom, resolution, lit(keepCoreGeometries))
        def grid_tessellate(geom: Column, resolution: Int, keepCoreGeometries: Boolean): Column =
            grid_tessellate(geom, lit(resolution), lit(keepCoreGeometries))
        def grid_tessellate(geom: Column, resolution: Column, keepCoreGeometries: Column): Column =
            ColumnAdapter(
              MosaicFill(geom.expr, resolution.expr, keepCoreGeometries.expr, indexSystem, geometryAPI.name)
            )
        def grid_pointascellid(point: Column, resolution: Column): Column =
            ColumnAdapter(PointIndexGeom(point.expr, resolution.expr, indexSystem, geometryAPI.name))
        def grid_pointascellid(point: Column, resolution: Int): Column =
            ColumnAdapter(PointIndexGeom(point.expr, lit(resolution).expr, indexSystem, geometryAPI.name))
        def grid_longlatascellid(lon: Column, lat: Column, resolution: Column): Column = {
            if (shouldUseDatabricksH3()) {
                getProductMethod("h3_longlatascellid")
                    .apply(lon, lat, resolution)
                    .asInstanceOf[Column]
            } else {
                ColumnAdapter(PointIndexLonLat(lon.expr, lat.expr, resolution.expr, indexSystem))
            }
        }
        def grid_longlatascellid(lon: Column, lat: Column, resolution: Int): Column = grid_longlatascellid(lon, lat, lit(resolution))
        def grid_polyfill(geom: Column, resolution: Column): Column = {
            if (shouldUseDatabricksH3()) {
                getProductMethod("h3_polyfill")
                    .apply(geom, resolution)
                    .asInstanceOf[Column]
            } else {
                ColumnAdapter(Polyfill(geom.expr, resolution.expr, indexSystem, getGeometryAPI.name))
            }
        }
        def grid_polyfill(geom: Column, resolution: Int): Column = grid_polyfill(geom, lit(resolution))
        def grid_boundaryaswkb(indexID: Column): Column = {
            if (shouldUseDatabricksH3()) {
                getProductMethod("h3_boundaryaswkb")
                    .apply(indexID)
                    .asInstanceOf[Column]
            } else {
                ColumnAdapter(IndexGeometry(indexID.expr, lit("WKB").expr, indexSystem, getGeometryAPI.name))
            }
        }
        def grid_boundary(indexID: Column, format: Column): Column =
            ColumnAdapter(IndexGeometry(indexID.expr, format.expr, indexSystem, geometryAPI.name))
        def grid_boundary(indexID: Column, format: String): Column =
            ColumnAdapter(IndexGeometry(indexID.expr, lit(format).expr, indexSystem, geometryAPI.name))
        def grid_cellarea(cellId: Column): Column = ColumnAdapter(CellArea(cellId.expr, indexSystem, geometryAPI.name))
        def grid_cellkring(cellId: Column, k: Column): Column = ColumnAdapter(CellKRing(cellId.expr, k.expr, indexSystem, geometryAPI.name))
        def grid_cellkring(cellId: Column, k: Int): Column =
            ColumnAdapter(CellKRing(cellId.expr, lit(k).expr, indexSystem, geometryAPI.name))
        def grid_cellkringexplode(cellId: Column, k: Int): Column =
            ColumnAdapter(CellKRingExplode(cellId.expr, lit(k).expr, indexSystem, geometryAPI.name))
        def grid_cellkringexplode(cellId: Column, k: Column): Column =
            ColumnAdapter(CellKRingExplode(cellId.expr, k.expr, indexSystem, geometryAPI.name))
        def grid_cellkloop(cellId: Column, k: Column): Column = ColumnAdapter(CellKLoop(cellId.expr, k.expr, indexSystem, geometryAPI.name))
        def grid_cellkloop(cellId: Column, k: Int): Column =
            ColumnAdapter(CellKLoop(cellId.expr, lit(k).expr, indexSystem, geometryAPI.name))
        def grid_cellkloopexplode(cellId: Column, k: Int): Column =
            ColumnAdapter(CellKLoopExplode(cellId.expr, lit(k).expr, indexSystem, geometryAPI.name))
        def grid_cellkloopexplode(cellId: Column, k: Column): Column =
            ColumnAdapter(CellKLoopExplode(cellId.expr, k.expr, indexSystem, geometryAPI.name))
        def grid_geometrykring(geom: Column, resolution: Column, k: Column): Column =
            ColumnAdapter(GeometryKRing(geom.expr, resolution.expr, k.expr, indexSystem, geometryAPI.name))
        def grid_geometrykring(geom: Column, resolution: Column, k: Int): Column =
            ColumnAdapter(GeometryKRing(geom.expr, resolution.expr, lit(k).expr, indexSystem, geometryAPI.name))
        def grid_geometrykring(geom: Column, resolution: Int, k: Column): Column =
            ColumnAdapter(GeometryKRing(geom.expr, lit(resolution).expr, k.expr, indexSystem, geometryAPI.name))
        def grid_geometrykring(geom: Column, resolution: Int, k: Int): Column =
            ColumnAdapter(GeometryKRing(geom.expr, lit(resolution).expr, lit(k).expr, indexSystem, geometryAPI.name))
        def grid_geometrykring(geom: Column, resolution: String, k: Column): Column =
            ColumnAdapter(GeometryKRing(geom.expr, lit(resolution).expr, k.expr, indexSystem, geometryAPI.name))
        def grid_geometrykring(geom: Column, resolution: String, k: Int): Column =
            ColumnAdapter(GeometryKRing(geom.expr, lit(resolution).expr, lit(k).expr, indexSystem, geometryAPI.name))
        def grid_geometrykringexplode(geom: Column, resolution: Column, k: Column): Column =
            ColumnAdapter(GeometryKRingExplode(geom.expr, resolution.expr, k.expr, indexSystem, geometryAPI.name))
        def grid_geometrykringexplode(geom: Column, resolution: Column, k: Int): Column =
            ColumnAdapter(GeometryKRingExplode(geom.expr, resolution.expr, lit(k).expr, indexSystem, geometryAPI.name))
        def grid_geometrykringexplode(geom: Column, resolution: Int, k: Column): Column =
            ColumnAdapter(GeometryKRingExplode(geom.expr, lit(resolution).expr, k.expr, indexSystem, geometryAPI.name))
        def grid_geometrykringexplode(geom: Column, resolution: Int, k: Int): Column =
            ColumnAdapter(GeometryKRingExplode(geom.expr, lit(resolution).expr, lit(k).expr, indexSystem, geometryAPI.name))
        def grid_geometrykringexplode(geom: Column, resolution: String, k: Column): Column =
            ColumnAdapter(GeometryKRingExplode(geom.expr, lit(resolution).expr, k.expr, indexSystem, geometryAPI.name))
        def grid_geometrykringexplode(geom: Column, resolution: String, k: Int): Column =
            ColumnAdapter(GeometryKRingExplode(geom.expr, lit(resolution).expr, lit(k).expr, indexSystem, geometryAPI.name))
        def grid_geometrykloop(geom: Column, resolution: Column, k: Column): Column =
            ColumnAdapter(GeometryKLoop(geom.expr, resolution.expr, k.expr, indexSystem, geometryAPI.name))
        def grid_geometrykloop(geom: Column, resolution: Column, k: Int): Column =
            ColumnAdapter(GeometryKLoop(geom.expr, resolution.expr, lit(k).expr, indexSystem, geometryAPI.name))
        def grid_geometrykloop(geom: Column, resolution: Int, k: Column): Column =
            ColumnAdapter(GeometryKLoop(geom.expr, lit(resolution).expr, k.expr, indexSystem, geometryAPI.name))
        def grid_geometrykloop(geom: Column, resolution: Int, k: Int): Column =
            ColumnAdapter(GeometryKLoop(geom.expr, lit(resolution).expr, lit(k).expr, indexSystem, geometryAPI.name))
        def grid_geometrykloop(geom: Column, resolution: String, k: Column): Column =
            ColumnAdapter(GeometryKLoop(geom.expr, lit(resolution).expr, k.expr, indexSystem, geometryAPI.name))
        def grid_geometrykloop(geom: Column, resolution: String, k: Int): Column =
            ColumnAdapter(GeometryKLoop(geom.expr, lit(resolution).expr, lit(k).expr, indexSystem, geometryAPI.name))
        def grid_geometrykloopexplode(geom: Column, resolution: Column, k: Column): Column =
            ColumnAdapter(GeometryKLoopExplode(geom.expr, resolution.expr, k.expr, indexSystem, geometryAPI.name))
        def grid_geometrykloopexplode(geom: Column, resolution: Column, k: Int): Column =
            ColumnAdapter(GeometryKLoopExplode(geom.expr, resolution.expr, lit(k).expr, indexSystem, geometryAPI.name))
        def grid_geometrykloopexplode(geom: Column, resolution: Int, k: Column): Column =
            ColumnAdapter(GeometryKLoopExplode(geom.expr, lit(resolution).expr, k.expr, indexSystem, geometryAPI.name))
        def grid_geometrykloopexplode(geom: Column, resolution: Int, k: Int): Column =
            ColumnAdapter(GeometryKLoopExplode(geom.expr, lit(resolution).expr, lit(k).expr, indexSystem, geometryAPI.name))
        def grid_geometrykloopexplode(geom: Column, resolution: String, k: Column): Column =
            ColumnAdapter(GeometryKLoopExplode(geom.expr, lit(resolution).expr, k.expr, indexSystem, geometryAPI.name))
        def grid_geometrykloopexplode(geom: Column, resolution: String, k: Int): Column =
            ColumnAdapter(GeometryKLoopExplode(geom.expr, lit(resolution).expr, lit(k).expr, indexSystem, geometryAPI.name))
        def grid_wrapaschip(cellID: Column, isCore: Boolean, getCellGeom: Boolean): Column =
            struct(
              lit(isCore).alias("is_core"),
              cellID.alias("index_id"),
              (if (getCellGeom) grid_boundaryaswkb(cellID) else lit(null)).alias("wkb")
            ).cast(
              ChipType(indexSystem.getCellIdDataType)
            ).alias("chip")

        // Not specific to Mosaic
        def try_sql(inCol: Column): Column = ColumnAdapter(TrySql(inCol.expr))

        // Legacy API
        @deprecated("Please use 'grid_boundaryaswkb' or 'grid_boundary(..., format_name)' expressions instead.")
        def index_geometry(indexID: Column): Column = grid_boundaryaswkb(indexID)
        @deprecated("Please use 'grid_tessellateexplode' expression instead.")
        def mosaic_explode(geom: Column, resolution: Column): Column = grid_tessellateexplode(geom, resolution)
        @deprecated("Please use 'grid_tessellateexplode' expression instead.")
        def mosaic_explode(geom: Column, resolution: Column, keepCoreGeometries: Boolean): Column =
            grid_tessellateexplode(geom, resolution, lit(keepCoreGeometries))
        @deprecated("Please use 'grid_tessellateexplode' expression instead.")
        def mosaic_explode(geom: Column, resolution: Column, keepCoreGeometries: Column): Column =
            grid_tessellateexplode(geom, resolution, keepCoreGeometries)
        @deprecated("Please use 'grid_tessellateexplode' expression instead.")
        def mosaic_explode(geom: Column, resolution: Int): Column = grid_tessellateexplode(geom, resolution)
        @deprecated("Please use 'grid_tessellateexplode' expression instead.")
        def mosaic_explode(geom: Column, resolution: Int, keepCoreGeometries: Boolean): Column =
            grid_tessellateexplode(geom, resolution, keepCoreGeometries)
        @deprecated("Please use 'grid_tessellateexplode' expression instead.")
        def mosaic_explode(geom: Column, resolution: Int, keepCoreGeometries: Column): Column =
            grid_tessellateexplode(geom, resolution, keepCoreGeometries)
        @deprecated("Please use 'grid_tessellate' expression instead.")
        def mosaicfill(geom: Column, resolution: Column): Column = grid_tessellate(geom, resolution)
        @deprecated("Please use 'grid_tessellate' expression instead.")
        def mosaicfill(geom: Column, resolution: Int): Column = grid_tessellate(geom, lit(resolution))
        @deprecated("Please use 'grid_tessellate' expression instead.")
        def mosaicfill(geom: Column, resolution: Column, keepCoreGeometries: Boolean): Column =
            grid_tessellate(geom, resolution, lit(keepCoreGeometries))
        @deprecated("Please use 'grid_tessellate' expression instead.")
        def mosaicfill(geom: Column, resolution: Int, keepCoreGeometries: Boolean): Column =
            grid_tessellate(geom, resolution, keepCoreGeometries)
        @deprecated("Please use 'grid_tessellate' expression instead.")
        def mosaicfill(geom: Column, resolution: Column, keepCoreGeometries: Column): Column =
            grid_tessellate(geom, resolution, keepCoreGeometries)
        @deprecated("Please use 'grid_tessellate' expression instead.")
        def mosaicfill(geom: Column, resolution: Int, keepCoreGeometries: Column): Column =
            grid_tessellate(geom, lit(resolution), keepCoreGeometries)
        @deprecated("Please use 'grid_pointascellid' expressions instead.")
        def point_index_geom(point: Column, resolution: Column): Column = grid_pointascellid(point, resolution)
        @deprecated("Please use 'grid_pointascellid' expressions instead.")
        def point_index_geom(point: Column, resolution: Int): Column = grid_pointascellid(point, resolution)
        @deprecated("Please use 'grid_longlatascellid' expressions instead.")
        def point_index_lonlat(lon: Column, lat: Column, resolution: Column): Column = grid_longlatascellid(lon, lat, resolution)
        @deprecated("Please use 'grid_longlatascellid' expressions instead.")
        def point_index_lonlat(lon: Column, lat: Column, resolution: Int): Column = grid_longlatascellid(lon, lat, resolution)
        @deprecated("Please use 'grid_polyfill' expressions instead.")
        def polyfill(geom: Column, resolution: Column): Column = grid_polyfill(geom, resolution)
        @deprecated("Please use 'grid_polyfill' expressions instead.")
        def polyfill(geom: Column, resolution: Int): Column = grid_polyfill(geom, resolution)
        @deprecated("Please use 'st_centroid' expressions instead.")
        def st_centroid2D(geom: Column): Column = {
            struct(
              ColumnAdapter(ST_X(ST_Centroid(geom.expr, expressionConfig), expressionConfig)),
              ColumnAdapter(ST_Y(ST_Centroid(geom.expr, expressionConfig), expressionConfig))
            )
        }

    }

}
// scalastyle:on object.name
// scalastyle:on line.size.limit

object MosaicContext extends Logging {

<<<<<<< HEAD
    val tmpDir: String = FileUtils.createMosaicTempDir()
    val mosaicVersion: String = "0.3.14"
=======
    val tmpDir: String = Files.createTempDirectory("mosaic").toAbsolutePath.toString

    val mosaicVersion: String = "0.4.0"
>>>>>>> f425ba54

    private var instance: Option[MosaicContext] = None

    def build(indexSystem: IndexSystem, geometryAPI: GeometryAPI): MosaicContext = {
        instance = Some(new MosaicContext(indexSystem, geometryAPI))
        instance.get.setCellIdDataType(indexSystem.getCellIdDataType.typeName)
        context()
    }

    def read: MosaicDataFrameReader = new MosaicDataFrameReader(SparkSession.builder().getOrCreate())

    def geometryAPI: GeometryAPI = context().getGeometryAPI

    def indexSystem: IndexSystem = context().getIndexSystem

    def context(): MosaicContext =
        instance match {
            case Some(context) => context
            case None          => throw new Error("MosaicContext was not built.")
        }

    def reset(): Unit = instance = None

    // noinspection ScalaStyle,ScalaWeakerAccess
    def checkDBR(spark: SparkSession): Boolean = {
        val sparkVersion = spark.conf.get("spark.databricks.clusterUsageTags.sparkVersion", "0")
        val dbrMajor = sparkVersion.split("-").head.split("\\.").head.toInt

        val isML = sparkVersion.contains("-ml-")
        val isPhoton = sparkVersion.contains("-photon-")
        val isTest =
            (
              dbrMajor == 0
              && !spark.conf.getAll.exists(_._1.startsWith("spark.databricks.clusterUsageTags."))
            )

        if (dbrMajor != 13 && !isTest) {
            val msg = """|DEPRECATION ERROR:
                         |    Mosaic v0.4.x series only supports Databricks Runtime 13.
                         |    You can specify `%pip install 'databricks-mosaic<0.4,>=0.3'` for DBR < 13.""".stripMargin

            logError(msg)
            println(msg)
            throw new Exception(msg)
        }

        if (!isML && !isPhoton && !isTest) {
            val msg = """|DEPRECATION ERROR: 
                         |  Please use a Databricks:
                         |      - Photon-enabled Runtime for performance benefits
                         |      - Runtime ML for spatial AI benefits
                         |  Mosaic 0.4.x series restricts executing this cluster.""".stripMargin
            logError(msg)
            println(msg)
            throw new Exception(msg)
        }
        true
    }

}<|MERGE_RESOLUTION|>--- conflicted
+++ resolved
@@ -992,14 +992,8 @@
 
 object MosaicContext extends Logging {
 
-<<<<<<< HEAD
     val tmpDir: String = FileUtils.createMosaicTempDir()
-    val mosaicVersion: String = "0.3.14"
-=======
-    val tmpDir: String = Files.createTempDirectory("mosaic").toAbsolutePath.toString
-
     val mosaicVersion: String = "0.4.0"
->>>>>>> f425ba54
 
     private var instance: Option[MosaicContext] = None
 
@@ -1047,7 +1041,7 @@
         }
 
         if (!isML && !isPhoton && !isTest) {
-            val msg = """|DEPRECATION ERROR: 
+            val msg = """|DEPRECATION ERROR:
                          |  Please use a Databricks:
                          |      - Photon-enabled Runtime for performance benefits
                          |      - Runtime ML for spatial AI benefits
