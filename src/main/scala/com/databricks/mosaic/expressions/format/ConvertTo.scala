--- conflicted
+++ resolved
@@ -1,12 +1,9 @@
 package com.databricks.mosaic.expressions.format
 
-<<<<<<< HEAD
 import com.databricks.mosaic.core.geometry.api.GeometryAPI
 import com.databricks.mosaic.core.types.{HexType, InternalGeometryType, JSONType}
-=======
 import java.util.Locale
 
->>>>>>> 2fdf6264
 import org.apache.spark.sql.catalyst.InternalRow
 import org.apache.spark.sql.catalyst.analysis.TypeCheckResult
 import org.apache.spark.sql.catalyst.expressions.{Expression, ExpressionDescription, NullIntolerant, UnaryExpression}
@@ -88,49 +85,18 @@
    *              data type based on the case matching and the called function.
    * @return  A converted representation of the input geometry.
    */
-<<<<<<< HEAD
   override def nullSafeEval(input: Any): Any = {
     val geometryAPI = GeometryAPI(geometryAPIName)
     val geometry = geometryAPI.geometry(input, inGeometry.dataType)
 
-    val result = outDataType.toUpperCase match {
+    outDataType.toUpperCase(Locale.ROOT) match {
       case "WKB" => geometry.toWKB
       case "WKT" => UTF8String.fromString(geometry.toWKT)
       case "HEX" => InternalRow.fromSeq(Seq(UTF8String.fromString(geometry.toHEX)))
       case "GEOJSON" => InternalRow.fromSeq(Seq(UTF8String.fromString(geometry.toJSON)))
       case "COORDS" => geometry.toInternal.serialize
       case _ => throw new Error(s"Cannot convert from ${inGeometry.dataType.sql} to $dataType")
-=======
-  override def nullSafeEval(input: Any): Any =
-    (inGeometry.dataType, outDataType.toUpperCase(Locale.ROOT)) match {
-      case (BinaryType, "WKT") => geom2wkt(wkb2geom(input))
-      case (BinaryType, "HEX") => wkb2hex(input)
-      case (BinaryType, "COORDS") => InternalGeometry(wkb2geom(input)).serialize
-      case (BinaryType, "GEOJSON") => geom2geojson(wkb2geom(input))
-      case (StringType, "WKB") => geom2wkb(wkt2geom(input))
-      case (StringType, "HEX") => wkb2hex(geom2wkb(wkt2geom(input)))
-      case (StringType, "COORDS") => InternalGeometry(wkt2geom(input)).serialize
-      case (StringType, "GEOJSON") => geom2geojson(wkt2geom(input))
-      case (HexType, "WKT") => geom2wkt(hex2geom(input))
-      case (HexType, "WKB") => geom2wkb(hex2geom(input))
-      case (HexType, "COORDS") => InternalGeometry(hex2geom(input)).serialize
-      case (HexType, "GEOJSON") => geom2geojson(hex2geom(input))
-      case (JSONType, "WKT") => geom2wkt(geojson2geom(input))
-      case (JSONType, "WKB") => geom2wkb(geojson2geom(input))
-      case (JSONType, "HEX") => geom2hex(geojson2geom(input))
-      case (JSONType, "COORDS") => InternalGeometry(geojson2geom(input)).serialize
-      case (InternalGeometryType, "WKB") => geom2wkb(InternalGeometry(input.asInstanceOf[InternalRow]).toGeom)
-      case (InternalGeometryType, "WKT") => geom2wkt(InternalGeometry(input.asInstanceOf[InternalRow]).toGeom)
-      case (InternalGeometryType, "HEX") => wkb2hex(geom2wkb(InternalGeometry(input.asInstanceOf[InternalRow]).toGeom))
-      case (InternalGeometryType, "GEOJSON") => geom2geojson(InternalGeometry(input.asInstanceOf[InternalRow]).toGeom)
-      case _ =>
-        throw new Error(
-          s"Cannot convert from ${inGeometry.dataType.sql} to $dataType"
-        )
->>>>>>> 2fdf6264
     }
-
-    result
   }
 
   override def makeCopy(newArgs: Array[AnyRef]): Expression = {
