--- conflicted
+++ resolved
@@ -127,7 +127,6 @@
 
   }
 
-<<<<<<< HEAD
   test("Test polygon contains point") {
     mosaicContext.register(spark)
     
@@ -150,7 +149,6 @@
 
   }
 
-=======
   test("Test convex hull generation") {
     mosaicContext.register(spark)
     val multiPoint = List("MULTIPOINT (-70 35, -80 45, -70 45, -80 35)")
@@ -165,5 +163,4 @@
     
     results should contain allElementsOf expected
   }
->>>>>>> c224ba8b
 }