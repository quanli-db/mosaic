--- conflicted
+++ resolved
@@ -196,7 +196,7 @@
                           st_transform(col("geometry"), lit(27700))
                         )
                         .drop("greenwich")
-                case _             => df
+                case _              => df
             }
         }
 
@@ -283,7 +283,7 @@
             val rows = indexSystem match {
                 case H3IndexSystem  => wkt_rows_boroughs_epsg4326.map { x => Row(x: _*) }
                 case BNGIndexSystem => wkt_rows_boroughs_epsg27700.map { x => Row(x: _*) }
-                case _ => wkt_rows_boroughs_epsg4326.map { x => Row(x: _*) }
+                case _              => wkt_rows_boroughs_epsg4326.map { x => Row(x: _*) }
             }
             val rdd = spark.sparkContext.makeRDD(rows)
             val schema = StructType(
@@ -385,13 +385,10 @@
 
         override def parse(id: String): Long = ???
 
-<<<<<<< HEAD
         override def indexToCenter(index: Long): Coordinates = ???
         override def indexToBoundary(index: Long): Seq[Coordinates] = ???
-
-=======
         override def distance(cellId: Long, cellId2: Long): Long = ???
->>>>>>> 2e232792
+
     }
 
 }